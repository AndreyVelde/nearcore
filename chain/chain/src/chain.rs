--- conflicted
+++ resolved
@@ -558,15 +558,11 @@
             )
             .into());
         }
-<<<<<<< HEAD
-        // To avoid network slowdown, we limit the number of heights to clear per GC execution
-        gc_stop_height = min(gc_stop_height, tail + MAX_HEIGHTS_TO_CLEAR);
-        if gc_stop_height > tail {
-            info!("GC CLEAR DATA START, gc_stop_height: {} tail {}", gc_stop_height, tail);
-        }
-=======
         let mut gc_blocks_remaining = gc_blocks_limit;
->>>>>>> d2f44e4e
+        info!(
+            "GC CLEAR DATA START, tail: {} gc stop height: {} gc limit: {}",
+            tail, gc_stop_height, gc_blocks_limit
+        );
 
         // Forks Cleaning
         for height in tail..gc_stop_height {
@@ -609,9 +605,7 @@
             chain_store_update.update_tail(height);
             chain_store_update.commit()?;
         }
-        if gc_stop_height > tail {
-            info!("GC CLEAR DATA END, gc_stop_height: {} tail {}", gc_stop_height, tail);
-        }
+        info!("GC CLEAR DATA END");
         Ok(())
     }
 
@@ -2858,11 +2852,7 @@
     where
         F: FnMut(ChallengeBody) -> (),
     {
-<<<<<<< HEAD
-        info!(target: "chain", "Process block {} at {}, approvals: {}, me: {:?}", block.hash(), block.header.inner_lite.height, block.header.num_approvals(), me);
-=======
-        debug!(target: "chain", "Process block {} at {}, approvals: {}, me: {:?}", block.hash(), block.header().height(), block.header().num_approvals(), me);
->>>>>>> d2f44e4e
+        info!(target: "chain", "Process block {} at {}, approvals: {}, me: {:?}", block.hash(), block.header().height(), block.header().num_approvals(), me);
 
         // Check if we have already processed this block previously.
         self.check_known(block.header().hash())?;
