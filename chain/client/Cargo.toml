--- conflicted
+++ resolved
@@ -23,11 +23,8 @@
 near-chain = { path = "../chain" }
 near-network = { path = "../network" }
 near-pool = { path = "../pool" }
-<<<<<<< HEAD
 near-chunks = { path = "../chunks" }
+near-telemetry = { path = "../telemetry" }
 
 [features]
-expensive_tests = []
-=======
-near-telemetry = { path = "../telemetry" }
->>>>>>> 8cc3c34d
+expensive_tests = []