use std::cmp;
use std::collections::{btree_map, hash_map, BTreeMap, HashMap, HashSet};
use std::sync::Arc;
use std::time::{Duration, Instant};

use cached::{Cached, SizedCache};
use chrono::{DateTime, Utc};
use log::{debug, error, info, warn};
use rand::seq::SliceRandom;

use near_chain::validate::validate_chunk_proofs;
use near_chain::{
    byzantine_assert, collect_receipts, ChainStore, ChainStoreAccess, ChainStoreUpdate, ErrorKind,
    RuntimeAdapter,
};
use near_network::types::{
    NetworkAdapter, PartialEncodedChunkRequestMsg, PartialEncodedChunkResponseMsg,
};
use near_network::NetworkRequests;
use near_pool::{PoolIteratorWrapper, TransactionPool};
use near_primitives::block::BlockHeader;
use near_primitives::hash::CryptoHash;
use near_primitives::merkle::{merklize, verify_path, MerklePath};
use near_primitives::receipt::Receipt;
use near_primitives::sharding::{
    ChunkHash, EncodedShardChunk, PartialEncodedChunk, PartialEncodedChunkPart, ReceiptProof,
    ReedSolomonWrapper, ShardChunkHeader, ShardChunkHeaderInner, ShardProof,
};
use near_primitives::transaction::SignedTransaction;
use near_primitives::types::{
    AccountId, Balance, BlockHeight, BlockHeightDelta, Gas, MerkleHash, ShardId, StateRoot,
    ValidatorStake,
};
use near_primitives::unwrap_or_return;
use near_primitives::validator_signer::ValidatorSigner;

use crate::chunk_cache::{EncodedChunksCache, EncodedChunksCacheEntry};
pub use crate::types::Error;

mod chunk_cache;
#[cfg(test)]
mod test_utils;
mod types;

<<<<<<< HEAD
const CHUNK_REQUEST_RETRY_MS: u64 = 300;
=======
const CHUNK_PRODUCER_BLACKLIST_SIZE: usize = 100;
const CHUNK_REQUEST_RETRY_MS: u64 = 100;
>>>>>>> 613953cf
const CHUNK_REQUEST_SWITCH_TO_OTHERS_MS: u64 = 400;
const CHUNK_REQUEST_SWITCH_TO_FULL_FETCH_MS: u64 = 3_000;
const CHUNK_REQUEST_RETRY_MAX_MS: u64 = 100_000;
const ACCEPTING_SEAL_PERIOD_MS: i64 = 30_000;
const NUM_PARTS_REQUESTED_IN_SEAL: usize = 3;
const NUM_PARTS_LEFT_IN_SEAL: usize = 1;
const PAST_SEAL_HEIGHT_HORIZON: BlockHeightDelta = 1024;

#[derive(PartialEq, Eq)]
pub enum ChunkStatus {
    Complete(Vec<MerklePath>),
    Incomplete,
    Invalid,
}

#[derive(Debug)]
pub enum ProcessPartialEncodedChunkResult {
    Known,
    /// The CryptoHash is the previous block hash (which might be unknown to the caller) to start
    ///     unblocking the blocks from
    HaveAllPartsAndReceipts(CryptoHash),
    /// The Header is the header of the current chunk, which is unknown to the caller, to request
    ///     parts / receipts for
    NeedMorePartsOrReceipts(Box<ShardChunkHeader>),
    /// PartialEncodedChunkMessage is received earlier than Block for the same height.
    /// Without the block we cannot restore the epoch and save encoded chunk data.
    NeedBlock,
}

#[derive(Clone, Debug)]
struct ChunkRequestInfo {
    height: BlockHeight,
    parent_hash: CryptoHash,
    shard_id: ShardId,
    added: Instant,
    last_requested: Instant,
}

struct RequestPool {
    retry_duration: Duration,
    switch_to_others_duration: Duration,
    switch_to_full_fetch_duration: Duration,
    max_duration: Duration,
    requests: HashMap<ChunkHash, ChunkRequestInfo>,
}

impl RequestPool {
    pub fn new(
        retry_duration: Duration,
        switch_to_others_duration: Duration,
        switch_to_full_fetch_duration: Duration,
        max_duration: Duration,
    ) -> Self {
        Self {
            retry_duration,
            switch_to_others_duration,
            switch_to_full_fetch_duration,
            max_duration,
            requests: HashMap::default(),
        }
    }
    pub fn contains_key(&self, chunk_hash: &ChunkHash) -> bool {
        self.requests.contains_key(chunk_hash)
    }

    pub fn insert(&mut self, chunk_hash: ChunkHash, chunk_request: ChunkRequestInfo) {
        self.requests.insert(chunk_hash, chunk_request);
    }

    pub fn remove(&mut self, chunk_hash: &ChunkHash) {
        self.requests.remove(chunk_hash);
    }

    pub fn fetch(&mut self) -> Vec<(ChunkHash, ChunkRequestInfo)> {
        let mut removed_requests = HashSet::<ChunkHash>::default();
        let mut requests = Vec::new();
        for (chunk_hash, mut chunk_request) in self.requests.iter_mut() {
            if chunk_request.added.elapsed() > self.max_duration {
                debug!(target: "chunks", "Evicted chunk requested that was never fetched {} (shard_id: {})", chunk_hash.0, chunk_request.shard_id);
                removed_requests.insert(chunk_hash.clone());
                continue;
            }
            if chunk_request.last_requested.elapsed() > self.retry_duration {
                chunk_request.last_requested = Instant::now();
                requests.push((chunk_hash.clone(), chunk_request.clone()));
            }
        }
        for chunk_hash in removed_requests {
            self.requests.remove(&chunk_hash);
        }
        requests
    }
}

#[derive(Debug, Eq, PartialEq)]
enum Seal<'a> {
    Past,
    Active(&'a mut ActiveSealDemur),
}

#[derive(Clone, Debug, Eq, PartialEq)]
struct ActiveSealDemur {
    part_ords: HashSet<u64>,
    chunk_producer: AccountId,
    sent: DateTime<Utc>,
    height: BlockHeight,
}

impl Seal<'_> {
    fn process(self, chunk_entry: &EncodedChunksCacheEntry) -> bool {
        match self {
            Seal::Past => true,
            Seal::Active(demur) => {
                let mut res = true;
                demur.part_ords.retain(|part_ord| {
                    if !chunk_entry.parts.contains_key(&part_ord) {
                        res = false;
                        true
                    } else {
                        false
                    }
                });
                res
            }
        }
    }

    fn contains_part_ord(&self, part_ord: &u64) -> bool {
        match self {
            Seal::Past => false,
            Seal::Active(demur) => demur.part_ords.contains(part_ord),
        }
    }
}

pub struct SealsManager {
    me: Option<AccountId>,
    runtime_adapter: Arc<dyn RuntimeAdapter>,

    active_demurs: HashMap<ChunkHash, ActiveSealDemur>,
    past_seals: BTreeMap<BlockHeight, HashSet<ChunkHash>>,
    dont_include_chunks_from: SizedCache<AccountId, ()>,
}

impl SealsManager {
    fn new(me: Option<AccountId>, runtime_adapter: Arc<dyn RuntimeAdapter>) -> Self {
        Self {
            me,
            runtime_adapter,
            active_demurs: HashMap::new(),
            past_seals: BTreeMap::new(),
            dont_include_chunks_from: SizedCache::with_size(CHUNK_PRODUCER_BLACKLIST_SIZE),
        }
    }

    fn get_seal(
        &mut self,
        chunk_hash: &ChunkHash,
        parent_hash: &CryptoHash,
        height: BlockHeight,
        shard_id: ShardId,
    ) -> Result<Seal, near_chain::Error> {
        match self.past_seals.get(&height) {
            Some(hashes) if hashes.contains(chunk_hash) => Ok(Seal::Past),

            // None | Some(hashes) if !hashes.contains(chunk_hash)
            _ => self
                .get_active_seal(chunk_hash, parent_hash, height, shard_id)
                .map(|demur| Seal::Active(demur)),
        }
    }

    fn get_active_seal(
        &mut self,
        chunk_hash: &ChunkHash,
        parent_hash: &CryptoHash,
        height: BlockHeight,
        shard_id: ShardId,
    ) -> Result<&mut ActiveSealDemur, near_chain::Error> {
        match self.active_demurs.entry(chunk_hash.clone()) {
            hash_map::Entry::Occupied(entry) => Ok(entry.into_mut()),
            hash_map::Entry::Vacant(entry) => {
                let chunk_producer = self.runtime_adapter.get_chunk_producer(
                    &self.runtime_adapter.get_epoch_id_from_prev_block(parent_hash)?,
                    height,
                    shard_id,
                )?;
                let candidates = {
                    let n = self.runtime_adapter.num_total_parts();
                    // `n` is an upper bound for elements in the accumulator; declaring with
                    // this capacity up front will mean no further allocations will occur
                    // from `push` calls in the loop.
                    let mut accumulator = Vec::with_capacity(n);

                    for part_ord in 0..n {
                        let part_ord = part_ord as u64;
                        let part_owner =
                            self.runtime_adapter.get_part_owner(parent_hash, part_ord)?;
                        if part_owner == chunk_producer || Some(part_owner) == self.me {
                            continue;
                        }
                        accumulator.push(part_ord);
                    }

                    accumulator
                };

                let chosen = Self::get_random_part_ords(candidates);
                let demur =
                    ActiveSealDemur { part_ords: chosen, chunk_producer, sent: Utc::now(), height };

                Ok(entry.insert(demur))
            }
        }
    }

    fn get_random_part_ords(candidates: Vec<u64>) -> HashSet<u64> {
        candidates
            .choose_multiple(
                &mut rand::thread_rng(),
                cmp::min(NUM_PARTS_REQUESTED_IN_SEAL, candidates.len()),
            )
            .cloned()
            .collect()
    }

    fn approve_chunk(&mut self, height: BlockHeight, chunk_hash: &ChunkHash) {
        let maybe_seal = self.active_demurs.remove(chunk_hash);
        match maybe_seal {
            None => match self.past_seals.entry(height) {
                btree_map::Entry::Vacant(vacant) => {
                    warn!(
                        target: "chunks",
                        "A chunk at height {} with hash {:?} was approved without an active seal demur and no past seals were found at the same height",
                        height,
                        chunk_hash
                    );
                    let mut hashes = HashSet::new();
                    hashes.insert(chunk_hash.clone());
                    vacant.insert(hashes);
                }
                btree_map::Entry::Occupied(mut occupied) => {
                    let hashes = occupied.get_mut();
                    if !hashes.contains(chunk_hash) {
                        warn!(
                            target: "chunks",
                            "Approved chunk at height {} with hash {:?} was not an active seal demur or a past seal",
                            height,
                            chunk_hash
                        );
                        hashes.insert(chunk_hash.clone());
                    }
                }
            },
            Some(seal) => {
                Self::insert_past_seal(&mut self.past_seals, seal.height, chunk_hash.clone());
            }
        }
    }

    fn insert_past_seal(
        past_seals: &mut BTreeMap<BlockHeight, HashSet<ChunkHash>>,
        height: BlockHeight,
        chunk_hash: ChunkHash,
    ) {
        let hashes_at_height = past_seals.entry(height).or_insert_with(HashSet::new);
        hashes_at_height.insert(chunk_hash);
    }

    fn prune_past_seals(&mut self) {
        let maybe_height_limits = {
            let mut heights = self.past_seals.keys();
            heights.next().and_then(|least_height| {
                heights.next_back().map(|greatest_height| (*least_height, *greatest_height))
            })
        };

        if let Some((least_height, greatest_height)) = maybe_height_limits {
            let min_keep_height = greatest_height.saturating_sub(PAST_SEAL_HEIGHT_HORIZON);
            if least_height < min_keep_height {
                let remaining_seals = self.past_seals.split_off(&min_keep_height);
                self.past_seals = remaining_seals;
            }
        }
    }

    fn track_seals(&mut self) {
        let now = Utc::now();
        let me = &self.me;
        let dont_include_chunks_from = &mut self.dont_include_chunks_from;
        let past_seals = &mut self.past_seals;

        self.active_demurs.retain(|chunk_hash, seal| {
            let accepting_period_over = (now - seal.sent).num_milliseconds() > ACCEPTING_SEAL_PERIOD_MS;
            let parts_remain = seal.part_ords.len() > NUM_PARTS_LEFT_IN_SEAL;

            // note chunk producers that failed to make parts available
            if parts_remain && accepting_period_over {
                warn!(target: "client", "Couldn't reconstruct chunk {:?} from {:?}, I'm {:?}", chunk_hash, seal.chunk_producer, me);
                dont_include_chunks_from.cache_set(seal.chunk_producer.clone(), ());
                Self::insert_past_seal(past_seals, seal.height, chunk_hash.clone());

                // Do not retain this demur, it has expired
                false
            } else {
                true
            }
        });

        self.prune_past_seals();
    }

    fn should_trust_chunk_producer(&mut self, chunk_producer: &AccountId) -> bool {
        self.dont_include_chunks_from.cache_get(chunk_producer).is_none()
    }
}

pub struct ShardsManager {
    me: Option<AccountId>,

    tx_pools: HashMap<ShardId, TransactionPool>,

    runtime_adapter: Arc<dyn RuntimeAdapter>,
    network_adapter: Arc<dyn NetworkAdapter>,

    encoded_chunks: EncodedChunksCache,
    requested_partial_encoded_chunks: RequestPool,
    stored_partial_encoded_chunks: HashMap<BlockHeight, HashMap<ShardId, PartialEncodedChunk>>,

    seals_mgr: SealsManager,
}

impl ShardsManager {
    pub fn new(
        me: Option<AccountId>,
        runtime_adapter: Arc<dyn RuntimeAdapter>,
        network_adapter: Arc<dyn NetworkAdapter>,
    ) -> Self {
        Self {
            me: me.clone(),
            tx_pools: HashMap::new(),
            runtime_adapter: runtime_adapter.clone(),
            network_adapter,
            encoded_chunks: EncodedChunksCache::new(),
            requested_partial_encoded_chunks: RequestPool::new(
                Duration::from_millis(CHUNK_REQUEST_RETRY_MS),
                Duration::from_millis(CHUNK_REQUEST_SWITCH_TO_OTHERS_MS),
                Duration::from_millis(CHUNK_REQUEST_SWITCH_TO_FULL_FETCH_MS),
                Duration::from_millis(CHUNK_REQUEST_RETRY_MAX_MS),
            ),
            stored_partial_encoded_chunks: HashMap::new(),
            seals_mgr: SealsManager::new(me, runtime_adapter),
        }
    }

    pub fn update_largest_seen_height(&mut self, new_height: BlockHeight) {
        self.encoded_chunks.update_largest_seen_height(
            new_height,
            &self.requested_partial_encoded_chunks.requests,
        );
    }

    pub fn get_pool_iterator(&mut self, shard_id: ShardId) -> Option<PoolIteratorWrapper<'_>> {
        self.tx_pools.get_mut(&shard_id).map(|pool| pool.pool_iterator())
    }

    pub fn cares_about_shard_this_or_next_epoch(
        &self,
        account_id: Option<&AccountId>,
        parent_hash: &CryptoHash,
        shard_id: ShardId,
        is_me: bool,
    ) -> bool {
        self.runtime_adapter.cares_about_shard(account_id, parent_hash, shard_id, is_me)
            || self.runtime_adapter.will_care_about_shard(account_id, parent_hash, shard_id, is_me)
    }

    fn request_partial_encoded_chunk(
        &mut self,
        height: BlockHeight,
        parent_hash: &CryptoHash,
        shard_id: ShardId,
        chunk_hash: &ChunkHash,
        force_request_full: bool,
        request_own_parts_from_others: bool,
    ) -> Result<(), near_chain::Error> {
        let mut bp_to_parts = HashMap::new();

        let cache_entry = self.encoded_chunks.get(chunk_hash);

        let request_full = force_request_full
            || self.cares_about_shard_this_or_next_epoch(
                self.me.as_ref(),
                &parent_hash,
                shard_id,
                true,
            );

        let chunk_producer_account_id = &self.runtime_adapter.get_chunk_producer(
            &self.runtime_adapter.get_epoch_id_from_prev_block(parent_hash)?,
            height,
            shard_id,
        )?;

        let shard_representative_account_id = if !request_own_parts_from_others {
            chunk_producer_account_id.clone()
        } else {
            match self.get_random_shard_block_producer(&parent_hash, shard_id) {
                Ok(Some(someone)) => someone,
                Ok(None) | Err(_) => chunk_producer_account_id.clone(),
            }
        };

        let seal = self.seals_mgr.get_seal(chunk_hash, parent_hash, height, shard_id)?;

        for part_ord in 0..self.runtime_adapter.num_total_parts() {
            let part_ord = part_ord as u64;
            if cache_entry.map_or(false, |cache_entry| cache_entry.parts.contains_key(&part_ord)) {
                continue;
            }

            let need_to_fetch_part = if request_full || seal.contains_part_ord(&part_ord) {
                true
            } else {
                if let Some(me) = &self.me {
                    &self.runtime_adapter.get_part_owner(&parent_hash, part_ord)? == me
                } else {
                    false
                }
            };

            if need_to_fetch_part {
                let fetch_from = self.runtime_adapter.get_part_owner(&parent_hash, part_ord)?;
                let fetch_from = if Some(&fetch_from) == self.me.as_ref() {
                    // If missing own part, request it from the chunk producer
                    shard_representative_account_id.clone()
                } else {
                    fetch_from
                };

                bp_to_parts.entry(fetch_from).or_insert_with(|| vec![]).push(part_ord);
            }
        }

        let shards_to_fetch_receipts =
        // TODO: only keep shards for which we don't have receipts yet
            if request_full { HashSet::new() } else { self.get_tracking_shards(&parent_hash) };

        // The loop below will be sending PartialEncodedChunkRequestMsg to various block producers.
        // We need to send such a message to the original chunk producer if we do not have the receipts
        //     for some subset of shards, even if we don't need to request any parts from the original
        //     chunk producer.
        if !shards_to_fetch_receipts.is_empty() {
            bp_to_parts.entry(shard_representative_account_id.clone()).or_insert_with(|| vec![]);
        }

        for (account_id, part_ords) in bp_to_parts {
            // extra check that we are not sending request to ourselves.
            if Some(&account_id) != self.me.as_ref() {
                let request = PartialEncodedChunkRequestMsg {
                    chunk_hash: chunk_hash.clone(),
                    part_ords,
                    tracking_shards: if account_id == shard_representative_account_id {
                        shards_to_fetch_receipts.clone()
                    } else {
                        HashSet::new()
                    },
                };

                self.network_adapter.do_send(NetworkRequests::PartialEncodedChunkRequest {
                    account_id: account_id.clone(),
                    request,
                });
            } else {
                warn!(target: "client", "{} requests parts {:?} for chunk {:?} from self",
                    account_id, part_ords, chunk_hash
                );
            }
        }

        Ok(())
    }

    /// Get a random shard block producer that is not me.
    fn get_random_shard_block_producer(
        &self,
        parent_hash: &CryptoHash,
        shard_id: ShardId,
    ) -> Result<Option<AccountId>, Error> {
        let mut block_producers = vec![];
        let epoch_id = self.runtime_adapter.get_epoch_id_from_prev_block(parent_hash).unwrap();
        for (validator_stake, is_slashed) in
            self.runtime_adapter.get_epoch_block_producers_ordered(&epoch_id, parent_hash)?
        {
            if !is_slashed
                && self.cares_about_shard_this_or_next_epoch(
                    Some(&validator_stake.account_id),
                    &parent_hash,
                    shard_id,
                    false,
                )
                && self.me.as_ref() != Some(&validator_stake.account_id)
            {
                block_producers.push(validator_stake.account_id);
            }
        }

        Ok(block_producers.choose(&mut rand::thread_rng()).cloned())
    }

    fn get_tracking_shards(&self, parent_hash: &CryptoHash) -> HashSet<ShardId> {
        (0..self.runtime_adapter.num_shards())
            .filter(|chunk_shard_id| {
                self.cares_about_shard_this_or_next_epoch(
                    self.me.as_ref(),
                    &parent_hash,
                    *chunk_shard_id,
                    true,
                )
            })
            .collect::<HashSet<_>>()
    }

    pub fn request_chunks<T>(&mut self, chunks_to_request: T)
    where
        T: IntoIterator<Item = ShardChunkHeader>,
    {
        for chunk_header in chunks_to_request {
            let ShardChunkHeader {
                inner:
                    ShardChunkHeaderInner {
                        shard_id,
                        prev_block_hash: parent_hash,
                        height_created: height,
                        ..
                    },
                ..
            } = chunk_header;
            let chunk_hash = chunk_header.chunk_hash();

            if self.requested_partial_encoded_chunks.contains_key(&chunk_hash) {
                continue;
            }

            self.encoded_chunks.get_or_insert_from_header(chunk_hash.clone(), chunk_header);

            self.requested_partial_encoded_chunks.insert(
                chunk_hash.clone(),
                ChunkRequestInfo {
                    height,
                    parent_hash,
                    shard_id,
                    last_requested: Instant::now(),
                    added: Instant::now(),
                },
            );
            let request_result = self.request_partial_encoded_chunk(
                height,
                &parent_hash,
                shard_id,
                &chunk_hash,
                false,
                false,
            );
            if let Err(err) = request_result {
                error!(target: "chunks", "Error during requesting partial encoded chunk: {}", err);
            }
        }
    }

    /// Resends chunk requests if haven't received it within expected time.
    pub fn resend_chunk_requests(&mut self) {
        // Process chunk one part requests.
        let requests = self.requested_partial_encoded_chunks.fetch();
        for (chunk_hash, chunk_request) in requests {
            match self.request_partial_encoded_chunk(
                chunk_request.height,
                &chunk_request.parent_hash,
                chunk_request.shard_id,
                &chunk_hash,
                chunk_request.added.elapsed()
                    > self.requested_partial_encoded_chunks.switch_to_full_fetch_duration,
                chunk_request.added.elapsed()
                    > self.requested_partial_encoded_chunks.switch_to_others_duration,
            ) {
                Ok(()) => {}
                Err(err) => {
                    error!(target: "chunks", "Error during requesting partial encoded chunk: {}", err);
                }
            }
        }
    }

    pub fn store_partial_encoded_chunk(
        &mut self,
        known_header: &BlockHeader,
        partial_encoded_chunk: PartialEncodedChunk,
    ) {
        // Remove old partial_encoded_chunks
        let encoded_chunks = &self.encoded_chunks;
        self.stored_partial_encoded_chunks
            .retain(|&height, _| encoded_chunks.height_within_front_horizon(height));

        let header = partial_encoded_chunk.header.clone();
        let height = header.inner.height_created;
        let shard_id = header.inner.shard_id;
        if self.encoded_chunks.height_within_front_horizon(height) {
            let runtime_adapter = &self.runtime_adapter;
            let heights =
                self.stored_partial_encoded_chunks.entry(height).or_insert_with(HashMap::new);
            heights
                .entry(shard_id)
                .and_modify(|stored_chunk| {
                    let epoch_id = unwrap_or_return!(
                        runtime_adapter.get_epoch_id_from_prev_block(&known_header.prev_hash)
                    );
                    let block_producer =
                        unwrap_or_return!(runtime_adapter.get_block_producer(&epoch_id, height));
                    if runtime_adapter
                        .verify_validator_signature(
                            &epoch_id,
                            &known_header.prev_hash,
                            &block_producer,
                            header.hash.as_ref(),
                            &header.signature,
                        )
                        .unwrap_or(false)
                    {
                        // We prove that this one is valid for `epoch_id`.
                        // We won't store it by design if epoch is changed.
                        *stored_chunk = partial_encoded_chunk.clone();
                    }
                })
                // This is the first partial encoded chunk received for current height / shard_id.
                // Store it because there are no other candidates.
                .or_insert_with(|| partial_encoded_chunk.clone());
        }
    }

    pub fn get_stored_partial_encoded_chunks(
        &self,
        height: BlockHeight,
    ) -> HashMap<ShardId, PartialEncodedChunk> {
        self.stored_partial_encoded_chunks.get(&height).unwrap_or(&HashMap::new()).clone()
    }

    pub fn num_chunks_for_block(&mut self, prev_block_hash: &CryptoHash) -> ShardId {
        self.encoded_chunks.num_chunks_for_block(prev_block_hash)
    }

    pub fn prepare_chunks(
        &mut self,
        prev_block_hash: &CryptoHash,
    ) -> HashMap<ShardId, ShardChunkHeader> {
        self.encoded_chunks.get_chunk_headers_for_block(&prev_block_hash)
    }

    /// Returns true if transaction is not in the pool before call
    pub fn insert_transaction(&mut self, shard_id: ShardId, tx: SignedTransaction) -> bool {
        self.tx_pools.entry(shard_id).or_insert_with(TransactionPool::new).insert_transaction(tx)
    }

    pub fn remove_transactions(
        &mut self,
        shard_id: ShardId,
        transactions: &Vec<SignedTransaction>,
    ) {
        if let Some(pool) = self.tx_pools.get_mut(&shard_id) {
            pool.remove_transactions(transactions)
        }
    }

    pub fn reintroduce_transactions(
        &mut self,
        shard_id: ShardId,
        transactions: &Vec<SignedTransaction>,
    ) {
        self.tx_pools
            .entry(shard_id)
            .or_insert_with(TransactionPool::new)
            .reintroduce_transactions(transactions.clone());
    }

    pub fn receipts_recipient_filter(
        &self,
        from_shard_id: ShardId,
        tracking_shards: &HashSet<ShardId>,
        receipts: &Vec<Receipt>,
        proofs: &Vec<MerklePath>,
    ) -> Vec<ReceiptProof> {
        let mut part_receipt_proofs = vec![];
        for to_shard_id in 0..self.runtime_adapter.num_shards() {
            if tracking_shards.contains(&to_shard_id) {
                part_receipt_proofs.push(ReceiptProof(
                    receipts
                        .iter()
                        .filter(|&receipt| {
                            self.runtime_adapter.account_id_to_shard_id(&receipt.receiver_id)
                                == to_shard_id
                        })
                        .cloned()
                        .collect(),
                    ShardProof {
                        from_shard_id,
                        to_shard_id,
                        proof: proofs[to_shard_id as usize].clone(),
                    },
                ))
            }
        }
        part_receipt_proofs
    }

    pub fn process_partial_encoded_chunk_request(
        &mut self,
        request: PartialEncodedChunkRequestMsg,
        route_back: CryptoHash,
        chain_store: &mut ChainStore,
    ) {
        debug!(target: "chunks", "Received partial encoded chunk request for {:?}, part_ordinals: {:?}, receipts: {:?}, I'm {:?}", request.chunk_hash.0, request.part_ords, request.tracking_shards, self.me);

        // Check if we have the chunk in our cache
        if let Some(entry) = self.encoded_chunks.get(&request.chunk_hash) {
            // Create iterators which _might_ contain the requested parts.
            let parts_iter = request.part_ords.iter().map(|ord| entry.parts.get(ord).cloned());
            let receipts_iter = request
                .tracking_shards
                .iter()
                .map(|shard_id| entry.receipts.get(shard_id).cloned());

            // Pass iterators to function which will evaluate them. Since iterators are lazy
            // we will clone as few elements as possible before realizing not all are present.
            // In the case all are present, the response is sent.
            return self.maybe_send_partial_encoded_chunk_response(
                request.chunk_hash,
                route_back,
                parts_iter,
                receipts_iter,
            );
        // If not in the cache then check the storage
        } else if let Ok(partial_chunk) = chain_store.get_partial_chunk(&request.chunk_hash) {
            // Index _references_ to the parts we know about by their `part_ord`. Since only
            // references are used in this index, we will only clone the requested parts, not
            // all of them.
            let present_parts: HashMap<u64, _> =
                partial_chunk.parts.iter().map(|part| (part.part_ord, part)).collect();
            // Create an iterator which _might_ contain the request parts. Again, we are
            // using the laziness of iterators for efficiency.
            let parts_iter =
                request.part_ords.iter().map(|ord| present_parts.get(ord).map(|x| *x).cloned());

            // Same process for receipts as above for parts.
            let present_receipts: HashMap<ShardId, _> = partial_chunk
                .receipts
                .iter()
                .map(|receipt| (receipt.1.to_shard_id, receipt))
                .collect();
            let receipts_iter = request
                .tracking_shards
                .iter()
                .map(|shard_id| present_receipts.get(shard_id).map(|x| *x).cloned());

            // Pass iterators to function, same as cache case.
            return self.maybe_send_partial_encoded_chunk_response(
                request.chunk_hash,
                route_back,
                parts_iter,
                receipts_iter,
            );
        };
    }

    /// Checks `parts_iter` and `receipts_iter`, if all elements are `Some` then sends
    /// a `PartialEncodedChunkResponse`. `parts_iter` is only evaluated up to the first `None`
    /// (if any); since iterators are lazy this could save some work if there were any `Some`
    /// elements later in the iterator. `receipts_iter` is only evaluated if `part_iter` was
    /// completely present. Similarly, `receipts_iter` is only evaluated up to the first `None`
    /// if it is evaluated at all.
    fn maybe_send_partial_encoded_chunk_response<A, B>(
        &self,
        chunk_hash: ChunkHash,
        route_back: CryptoHash,
        parts_iter: A,
        receipts_iter: B,
    ) where
        A: Iterator<Item = Option<PartialEncodedChunkPart>>,
        B: Iterator<Item = Option<ReceiptProof>>,
    {
        let maybe_known_parts: Option<Vec<_>> = parts_iter.collect();
        let parts = match maybe_known_parts {
            None => {
                debug!(target:"chunks", "Not responding, some parts are missing");
                return;
            }
            Some(known_parts) => known_parts,
        };

        let maybe_known_receipts: Option<Vec<_>> = receipts_iter.collect();
        let receipts = match maybe_known_receipts {
            None => {
                debug!(target:"chunks", "Not responding, some receipts are missing");
                return;
            }
            Some(known_receipts) => known_receipts,
        };

        let response = PartialEncodedChunkResponseMsg { chunk_hash, parts, receipts };

        self.network_adapter
            .do_send(NetworkRequests::PartialEncodedChunkResponse { route_back, response });
    }

    pub fn check_chunk_complete(
        chunk: &mut EncodedShardChunk,
        rs: &mut ReedSolomonWrapper,
    ) -> ChunkStatus {
        let data_parts = rs.data_shard_count();
        if chunk.content.num_fetched_parts() >= data_parts {
            if let Ok(_) = chunk.content.reconstruct(rs) {
                let (merkle_root, merkle_paths) = chunk.content.get_merkle_hash_and_paths();
                if merkle_root == chunk.header.inner.encoded_merkle_root {
                    ChunkStatus::Complete(merkle_paths)
                } else {
                    ChunkStatus::Invalid
                }
            } else {
                ChunkStatus::Invalid
            }
        } else {
            ChunkStatus::Incomplete
        }
    }

    /// Add a part to current encoded chunk stored in memory. It's present only if One Part was present and signed correctly.
    fn validate_part(
        &mut self,
        merkle_root: MerkleHash,
        part: &PartialEncodedChunkPart,
        num_total_parts: usize,
    ) -> Result<(), Error> {
        if (part.part_ord as usize) < num_total_parts {
            if !verify_path(merkle_root, &part.merkle_proof, &part.part) {
                return Err(Error::InvalidMerkleProof);
            }

            Ok(())
        } else {
            Err(Error::InvalidChunkPartId)
        }
    }

    pub fn decode_and_persist_encoded_chunk_if_complete(
        &mut self,
        mut encoded_chunk: EncodedShardChunk,
        chain_store: &mut ChainStore,
        rs: &mut ReedSolomonWrapper,
    ) -> Result<bool, Error> {
        match ShardsManager::check_chunk_complete(&mut encoded_chunk, rs) {
            ChunkStatus::Complete(merkle_paths) => {
                self.decode_and_persist_encoded_chunk(encoded_chunk, chain_store, merkle_paths)?;
                Ok(true)
            }
            ChunkStatus::Incomplete => Ok(false),
            ChunkStatus::Invalid => {
                let chunk_hash = encoded_chunk.header.chunk_hash();
                self.encoded_chunks.remove(&chunk_hash);
                Err(Error::InvalidChunk)
            }
        }
    }

    /// Gets the header associated with the chunk hash from the `encoded_chunks` cache.
    /// An error is returned if the chunk is not present or the hash in the associated
    /// header does not match the given hash.
    pub fn get_partial_encoded_chunk_header(
        &self,
        chunk_hash: &ChunkHash,
    ) -> Result<ShardChunkHeader, Error> {
        let header = self
            .encoded_chunks
            .get(chunk_hash)
            .map(|encoded_chunk| encoded_chunk.header.clone())
            .ok_or(Error::UnknownChunk)?;

        // Check the hashes match
        if header.chunk_hash() != *chunk_hash {
            byzantine_assert!(false);
            return Err(Error::InvalidChunkHeader);
        }

        Ok(header)
    }

    pub fn process_partial_encoded_chunk(
        &mut self,
        partial_encoded_chunk: PartialEncodedChunk,
        chain_store: &mut ChainStore,
        rs: &mut ReedSolomonWrapper,
    ) -> Result<ProcessPartialEncodedChunkResult, Error> {
        // Check validity first

        let header = partial_encoded_chunk.header.clone();
        let chunk_hash = header.chunk_hash();

        // 1. Checking signature validity
        if !self.runtime_adapter.verify_chunk_header_signature(&header)? {
            byzantine_assert!(false);
            return Err(Error::InvalidChunkSignature);
        }

        // 2. Leave if we received known chunk
        if let Some(entry) = self.encoded_chunks.get(&chunk_hash) {
            let know_all_parts = partial_encoded_chunk
                .parts
                .iter()
                .all(|part_entry| entry.parts.contains_key(&part_entry.part_ord));

            if know_all_parts {
                let know_all_receipts = partial_encoded_chunk
                    .receipts
                    .iter()
                    .all(|receipt| entry.receipts.contains_key(&receipt.1.to_shard_id));

                if know_all_receipts {
                    return Ok(ProcessPartialEncodedChunkResult::Known);
                }
            }
        } else {
            info!("%%% Chunk received {:?}", chunk_hash);
        }

        // 3. Checking chunk height
        let chunk_requested = self.requested_partial_encoded_chunks.contains_key(&chunk_hash);
        if !chunk_requested {
            if !self.encoded_chunks.height_within_horizon(header.inner.height_created) {
                return Err(Error::ChainError(ErrorKind::InvalidChunkHeight.into()));
            }
            // We shouldn't process unrequested chunk if we have seen one with same (height_created + shard_id)
            if let Ok(hash) = chain_store.get_any_chunk_hash_by_height_shard(
                header.inner.height_created,
                header.inner.shard_id,
            ) {
                if *hash != chunk_hash {
                    warn!(target: "client", "Rejecting unrequested chunk {:?}, height {}, shard_id {}, because of having {:?}", chunk_hash, header.inner.height_created, header.inner.shard_id, hash);
                    return Err(Error::DuplicateChunkHeight.into());
                }
                return Ok(ProcessPartialEncodedChunkResult::Known);
            }
        }

        // 4. Checking epoch_id validity
        let prev_block_hash = header.inner.prev_block_hash;
        let epoch_id = match self.runtime_adapter.get_epoch_id_from_prev_block(&prev_block_hash) {
            Ok(epoch_id) => epoch_id,
            Err(_) => {
                // It may happen because PartialChunkEncodedMessage appeared before Block announcement.
                // We keep the chunk until Block is received.
                return Ok(ProcessPartialEncodedChunkResult::NeedBlock);
            }
        };

        // 5. Checking part_ords' validity
        let num_total_parts = self.runtime_adapter.num_total_parts();
        for part_info in partial_encoded_chunk.parts.iter() {
            // TODO: only validate parts we care about
            self.validate_part(header.inner.encoded_merkle_root, part_info, num_total_parts)?;
        }

        // 6. Checking receipts validity
        let receipts = collect_receipts(&partial_encoded_chunk.receipts);
        let receipts_hashes = self.runtime_adapter.build_receipts_hashes(&receipts);

        for proof in partial_encoded_chunk.receipts.iter() {
            let shard_id = proof.1.to_shard_id;
            if self.cares_about_shard_this_or_next_epoch(
                self.me.as_ref(),
                &prev_block_hash,
                shard_id,
                true,
            ) {
                if !verify_path(
                    header.inner.outgoing_receipts_root,
                    &(proof.1).proof,
                    &receipts_hashes[shard_id as usize],
                ) {
                    byzantine_assert!(false);
                    return Err(Error::ChainError(ErrorKind::InvalidReceiptsProof.into()));
                }
            }
        }

        // Consider it valid
        // Store chunk hash into chunk_hash_per_height_shard collection
        let mut store_update = chain_store.store_update();
        store_update.save_chunk_hash(
            header.inner.height_created,
            header.inner.shard_id,
            chunk_hash.clone(),
        );
        store_update.commit()?;

        self.encoded_chunks.merge_in_partial_encoded_chunk(&partial_encoded_chunk);

        let entry = self.encoded_chunks.get(&chunk_hash).unwrap();

        let have_all_parts = self.has_all_parts(&prev_block_hash, entry)?;
        let have_all_receipts = self.has_all_receipts(&prev_block_hash, entry)?;

        let can_reconstruct = entry.parts.len() >= self.runtime_adapter.num_data_parts();

        let chunk_producer = self.runtime_adapter.get_chunk_producer(
            &epoch_id,
            header.inner.height_created,
            header.inner.shard_id,
        )?;
        self.seals_mgr.track_seals();

        if have_all_parts && self.seals_mgr.should_trust_chunk_producer(&chunk_producer) {
            self.encoded_chunks.insert_chunk_header(header.inner.shard_id, header.clone());
        }
        let entry = self.encoded_chunks.get(&chunk_hash).unwrap();

        let seal = self.seals_mgr.get_seal(
            &chunk_hash,
            &prev_block_hash,
            header.inner.height_created,
            header.inner.shard_id,
        )?;
        let have_all_seal = seal.process(entry);

        if have_all_parts && have_all_receipts && have_all_seal {
            let cares_about_shard = self.cares_about_shard_this_or_next_epoch(
                self.me.as_ref(),
                &prev_block_hash,
                header.inner.shard_id,
                true,
            );

            if let Err(_) = chain_store.get_partial_chunk(&header.chunk_hash()) {
                let mut store_update = chain_store.store_update();
                self.persist_partial_chunk_for_data_availability(entry, &mut store_update);
                store_update.commit()?;
            }

            // If all the parts and receipts are received, and we don't care about the shard,
            //    no need to request anything else.
            // If we do care about the shard, we will remove the request once the full chunk is
            //    assembled.
            if !cares_about_shard {
                self.encoded_chunks.remove_from_cache_if_outside_horizon(&chunk_hash);
                self.requested_partial_encoded_chunks.remove(&chunk_hash);
                info!(
                    "%%% not care shard, has_all_parts && has_all_receipts prev_block_hash {} chunk_hash {:?} shard_id {}",
                    prev_block_hash,
                    chunk_hash,
                    partial_encoded_chunk.shard_id,
                );
                return Ok(ProcessPartialEncodedChunkResult::HaveAllPartsAndReceipts(
                    prev_block_hash,
                ));
            }
        }

        if can_reconstruct {
            let height = header.inner.height_created;
            let mut encoded_chunk =
                EncodedShardChunk::from_header(header, self.runtime_adapter.num_total_parts());

            for (part_ord, part_entry) in entry.parts.iter() {
                encoded_chunk.content.parts[*part_ord as usize] = Some(part_entry.part.clone());
            }

            let successfully_decoded =
                self.decode_and_persist_encoded_chunk_if_complete(encoded_chunk, chain_store, rs)?;

            assert!(successfully_decoded);

            self.seals_mgr.approve_chunk(height, &chunk_hash);

            self.encoded_chunks.remove_from_cache_if_outside_horizon(&chunk_hash);
            self.requested_partial_encoded_chunks.remove(&chunk_hash);
            info!(
                "%%% care shard, can reconstruct, has_all_parts && has_all_receipts prev_block_hash {} chunk_hash {:?} shard_id {}",
                prev_block_hash,
                chunk_hash,
                partial_encoded_chunk.shard_id,
            );
            return Ok(ProcessPartialEncodedChunkResult::HaveAllPartsAndReceipts(prev_block_hash));
        }

<<<<<<< HEAD
        if have_all_parts && have_all_receipts {
            // cares_about_shard && !can_reconstruct
            info!(
                "%%% care shard, cannot reconstruct, has_all_parts && has_all_receipts prev_block_hash {} chunk_hash {:?} shard_id {}",
                prev_block_hash,
                chunk_hash,
                partial_encoded_chunk.shard_id,
            );
        }
        Ok(ProcessPartialEncodedChunkResult::NeedMorePartsOrReceipts(header))
=======
        Ok(ProcessPartialEncodedChunkResult::NeedMorePartsOrReceipts(Box::new(header)))
>>>>>>> 613953cf
    }

    fn need_receipt(&self, prev_block_hash: &CryptoHash, shard_id: ShardId) -> bool {
        self.cares_about_shard_this_or_next_epoch(
            self.me.as_ref(),
            &prev_block_hash,
            shard_id,
            true,
        )
    }

    fn need_part(&self, prev_block_hash: &CryptoHash, part_ord: u64) -> Result<bool, Error> {
        Ok(Some(self.runtime_adapter.get_part_owner(prev_block_hash, part_ord)?) == self.me)
    }

    fn has_all_receipts(
        &self,
        prev_block_hash: &CryptoHash,
        chunk_entry: &EncodedChunksCacheEntry,
    ) -> Result<bool, Error> {
        for shard_id in 0..self.runtime_adapter.num_shards() {
            let shard_id = shard_id as ShardId;
            if !chunk_entry.receipts.contains_key(&shard_id) {
                if self.need_receipt(&prev_block_hash, shard_id) {
                    return Ok(false);
                }
            }
        }
        Ok(true)
    }

    fn has_all_parts(
        &self,
        prev_block_hash: &CryptoHash,
        chunk_entry: &EncodedChunksCacheEntry,
    ) -> Result<bool, Error> {
        for part_ord in 0..self.runtime_adapter.num_total_parts() {
            let part_ord = part_ord as u64;
            if !chunk_entry.parts.contains_key(&part_ord) {
                if self.need_part(&prev_block_hash, part_ord)? {
                    return Ok(false);
                }
            }
        }
        Ok(true)
    }

    pub fn create_encoded_shard_chunk(
        &mut self,
        prev_block_hash: CryptoHash,
        prev_state_root: StateRoot,
        outcome_root: CryptoHash,
        height: u64,
        shard_id: ShardId,
        gas_used: Gas,
        gas_limit: Gas,
        balance_burnt: Balance,
        validator_proposals: Vec<ValidatorStake>,
        transactions: Vec<SignedTransaction>,
        outgoing_receipts: &Vec<Receipt>,
        outgoing_receipts_root: CryptoHash,
        tx_root: CryptoHash,
        signer: &dyn ValidatorSigner,
        rs: &mut ReedSolomonWrapper,
    ) -> Result<(EncodedShardChunk, Vec<MerklePath>), Error> {
        EncodedShardChunk::new(
            prev_block_hash,
            prev_state_root,
            outcome_root,
            height,
            shard_id,
            rs,
            gas_used,
            gas_limit,
            balance_burnt,
            tx_root,
            validator_proposals,
            transactions,
            outgoing_receipts,
            outgoing_receipts_root,
            signer,
        )
        .map_err(|err| err.into())
    }

    pub fn persist_partial_chunk_for_data_availability(
        &self,
        chunk_entry: &EncodedChunksCacheEntry,
        store_update: &mut ChainStoreUpdate<'_>,
    ) {
        let prev_block_hash = chunk_entry.header.inner.prev_block_hash;
        let partial_chunk = PartialEncodedChunk {
            header: chunk_entry.header.clone(),
            parts: chunk_entry
                .parts
                .iter()
                .filter_map(|(part_ord, part_entry)| {
                    if let Ok(need_part) = self.need_part(&prev_block_hash, *part_ord) {
                        if need_part {
                            Some(part_entry.clone())
                        } else {
                            None
                        }
                    } else {
                        None
                    }
                })
                .collect(),
            receipts: chunk_entry
                .receipts
                .iter()
                .filter_map(|(shard_id, receipt)| {
                    if self.need_receipt(&prev_block_hash, *shard_id) {
                        Some(receipt.clone())
                    } else {
                        None
                    }
                })
                .collect(),
        };

        store_update.save_partial_chunk(&chunk_entry.header.chunk_hash(), partial_chunk);
    }

    pub fn decode_and_persist_encoded_chunk(
        &mut self,
        encoded_chunk: EncodedShardChunk,
        chain_store: &mut ChainStore,
        merkle_paths: Vec<MerklePath>,
    ) -> Result<(), Error> {
        let chunk_hash = encoded_chunk.header.chunk_hash();

        let mut store_update = chain_store.store_update();
        if let Ok(shard_chunk) = encoded_chunk
            .decode_chunk(self.runtime_adapter.num_data_parts())
            .map_err(|err| Error::from(err))
            .and_then(|shard_chunk| {
                if !validate_chunk_proofs(&shard_chunk, &*self.runtime_adapter) {
                    return Err(Error::InvalidChunk);
                }
                Ok(shard_chunk)
            })
        {
            debug!(target: "chunks", "Reconstructed and decoded chunk {}, encoded length was {}, num txs: {}, I'm {:?}", chunk_hash.0, encoded_chunk.header.inner.encoded_length, shard_chunk.transactions.len(), self.me);

            self.create_and_persist_partial_chunk(
                &encoded_chunk,
                merkle_paths,
                &shard_chunk.receipts,
                &mut store_update,
            );

            // Decoded a valid chunk, store it in the permanent store
            store_update.save_chunk(&chunk_hash, shard_chunk);
            store_update.commit()?;

            self.requested_partial_encoded_chunks.remove(&chunk_hash);

            return Ok(());
        } else {
            // Can't decode chunk or has invalid proofs, ignore it
            error!(target: "chunks", "Reconstructed, but failed to decoded chunk {}, I'm {:?}", chunk_hash.0, self.me);
            store_update.save_invalid_chunk(encoded_chunk);
            store_update.commit()?;
            self.encoded_chunks.remove(&chunk_hash);
            self.requested_partial_encoded_chunks.remove(&chunk_hash);
            return Err(Error::InvalidChunk);
        }
    }

    pub fn create_and_persist_partial_chunk(
        &mut self,
        encoded_chunk: &EncodedShardChunk,
        merkle_paths: Vec<MerklePath>,
        outgoing_receipts: &Vec<Receipt>,
        store_update: &mut ChainStoreUpdate<'_>,
    ) {
        let shard_id = encoded_chunk.header.inner.shard_id;
        let outgoing_receipts_hashes =
            self.runtime_adapter.build_receipts_hashes(outgoing_receipts);
        let (outgoing_receipts_root, outgoing_receipts_proofs) =
            merklize(&outgoing_receipts_hashes);
        assert_eq!(encoded_chunk.header.inner.outgoing_receipts_root, outgoing_receipts_root);

        // Save this chunk into encoded_chunks & process encoded chunk to add to the store.
        let cache_entry = EncodedChunksCacheEntry {
            header: encoded_chunk.header.clone(),
            parts: encoded_chunk
                .content
                .parts
                .clone()
                .into_iter()
                .zip(merkle_paths)
                .enumerate()
                .map(|(part_ord, (part, merkle_proof))| {
                    let part_ord = part_ord as u64;
                    let part = part.unwrap();
                    (part_ord, PartialEncodedChunkPart { part_ord, part, merkle_proof })
                })
                .collect(),
            receipts: self
                .receipts_recipient_filter(
                    shard_id,
                    &(0..self.runtime_adapter.num_shards()).collect(),
                    outgoing_receipts,
                    &outgoing_receipts_proofs,
                )
                .into_iter()
                .map(|receipt_proof| (receipt_proof.1.to_shard_id, receipt_proof))
                .collect(),
        };

        // Save the partial chunk for data availability
        self.persist_partial_chunk_for_data_availability(&cache_entry, store_update);

        // Save this chunk into encoded_chunks.
        self.encoded_chunks.insert(cache_entry.header.chunk_hash(), cache_entry);
    }

    pub fn distribute_encoded_chunk(
        &mut self,
        encoded_chunk: EncodedShardChunk,
        merkle_paths: Vec<MerklePath>,
        outgoing_receipts: Vec<Receipt>,
        chain_store: &mut ChainStore,
    ) -> Result<(), Error> {
        // TODO: if the number of validators exceeds the number of parts, this logic must be changed
        let prev_block_hash = encoded_chunk.header.inner.prev_block_hash;
        let shard_id = encoded_chunk.header.inner.shard_id;
        let outgoing_receipts_hashes =
            self.runtime_adapter.build_receipts_hashes(&outgoing_receipts);
        let (outgoing_receipts_root, outgoing_receipts_proofs) =
            merklize(&outgoing_receipts_hashes);
        assert_eq!(encoded_chunk.header.inner.outgoing_receipts_root, outgoing_receipts_root);

        let mut block_producer_mapping = HashMap::new();

        for part_ord in 0..self.runtime_adapter.num_total_parts() {
            let part_ord = part_ord as u64;
            let to_whom = self.runtime_adapter.get_part_owner(&prev_block_hash, part_ord).unwrap();

            let entry = block_producer_mapping.entry(to_whom.clone()).or_insert_with(|| vec![]);
            entry.push(part_ord);
        }

        for (to_whom, part_ords) in block_producer_mapping {
            let tracking_shards = (0..self.runtime_adapter.num_shards())
                .filter(|chunk_shard_id| {
                    self.cares_about_shard_this_or_next_epoch(
                        Some(&to_whom),
                        &prev_block_hash,
                        *chunk_shard_id,
                        false,
                    )
                })
                .collect();

            let part_receipt_proofs = self.receipts_recipient_filter(
                shard_id,
                &tracking_shards,
                &outgoing_receipts,
                &outgoing_receipts_proofs,
            );
            let partial_encoded_chunk = encoded_chunk.create_partial_encoded_chunk(
                part_ords,
                part_receipt_proofs,
                &merkle_paths,
            );

            if Some(&to_whom) != self.me.as_ref() {
                let chunk_hash = partial_encoded_chunk.chunk_hash.clone();
                let shard_id = partial_encoded_chunk.shard_id.clone();
                self.network_adapter.do_send(NetworkRequests::PartialEncodedChunkMessage {
                    account_id: to_whom.clone(),
                    partial_encoded_chunk,
                });
                info!(
                    "%%% chunk sent {:?} in shard {} to {}",
                    chunk_hash,
                    shard_id,
                    to_whom.clone()
                );
            }
        }

        // Add it to the set of chunks to be included in the next block
        self.encoded_chunks.insert_chunk_header(shard_id, encoded_chunk.header.clone());

        // Store the chunk in the permanent storage
        self.decode_and_persist_encoded_chunk(encoded_chunk, chain_store, merkle_paths)?;

        Ok(())
    }
}

#[cfg(test)]
mod test {
    use crate::test_utils::SealsManagerTestFixture;
    use crate::{
        ChunkRequestInfo, Seal, SealsManager, ShardsManager, ACCEPTING_SEAL_PERIOD_MS,
        CHUNK_REQUEST_RETRY_MS, NUM_PARTS_REQUESTED_IN_SEAL, PAST_SEAL_HEIGHT_HORIZON,
    };
    use near_chain::test_utils::KeyValueRuntime;
    use near_chain::{ChainStore, RuntimeAdapter};
    use near_crypto::KeyType;
    use near_logger_utils::init_test_logger;
    use near_network::test_utils::MockNetworkAdapter;
    use near_primitives::hash::{hash, CryptoHash};
    use near_primitives::merkle::merklize;
    use near_primitives::sharding::{ChunkHash, ReedSolomonWrapper};
    use near_primitives::validator_signer::InMemoryValidatorSigner;
    use near_store::test_utils::create_test_store;
    use std::sync::Arc;
    use std::time::{Duration, Instant};

    /// should not request partial encoded chunk from self
    #[test]
    fn test_request_partial_encoded_chunk_from_self() {
        let runtime_adapter = Arc::new(KeyValueRuntime::new(create_test_store()));
        let network_adapter = Arc::new(MockNetworkAdapter::default());
        let mut shards_manager =
            ShardsManager::new(Some("test".to_string()), runtime_adapter, network_adapter.clone());
        shards_manager.requested_partial_encoded_chunks.insert(
            ChunkHash(hash(&[1])),
            ChunkRequestInfo {
                height: 0,
                parent_hash: Default::default(),
                shard_id: 0,
                added: Instant::now(),
                last_requested: Instant::now(),
            },
        );
        std::thread::sleep(Duration::from_millis(2 * CHUNK_REQUEST_RETRY_MS));
        shards_manager.resend_chunk_requests();
        assert!(network_adapter.requests.read().unwrap().is_empty());
    }

    #[cfg(feature = "expensive_tests")]
    #[test]
    fn test_seal_removal() {
        init_test_logger();
        let runtime_adapter = Arc::new(KeyValueRuntime::new_with_validators(
            create_test_store(),
            vec![vec![
                "test".to_string(),
                "test1".to_string(),
                "test2".to_string(),
                "test3".to_string(),
            ]],
            1,
            1,
            5,
        ));
        let network_adapter = Arc::new(MockNetworkAdapter::default());
        let mut chain_store = ChainStore::new(create_test_store(), 0);
        let mut shards_manager = ShardsManager::new(
            Some("test".to_string()),
            runtime_adapter.clone(),
            network_adapter.clone(),
        );
        let signer = InMemoryValidatorSigner::from_seed("test", KeyType::ED25519, "test");
        let mut rs = ReedSolomonWrapper::new(4, 10);
        let (encoded_chunk, proof) = shards_manager
            .create_encoded_shard_chunk(
                CryptoHash::default(),
                CryptoHash::default(),
                CryptoHash::default(),
                1,
                0,
                0,
                0,
                0,
                vec![],
                vec![],
                &vec![],
                merklize(&runtime_adapter.build_receipts_hashes(&[])).0,
                CryptoHash::default(),
                &signer,
                &mut rs,
            )
            .unwrap();
        shards_manager.requested_partial_encoded_chunks.insert(
            encoded_chunk.header.hash.clone(),
            ChunkRequestInfo {
                height: encoded_chunk.header.inner.height_created,
                parent_hash: encoded_chunk.header.inner.prev_block_hash,
                shard_id: encoded_chunk.header.inner.shard_id,
                last_requested: Instant::now(),
                added: Instant::now(),
            },
        );
        shards_manager
            .request_partial_encoded_chunk(
                encoded_chunk.header.inner.height_created,
                &encoded_chunk.header.inner.prev_block_hash,
                encoded_chunk.header.inner.shard_id,
                &encoded_chunk.header.hash,
                false,
                false,
            )
            .unwrap();
        let partial_encoded_chunk1 =
            encoded_chunk.create_partial_encoded_chunk(vec![0, 1], vec![], &proof);
        let partial_encoded_chunk2 =
            encoded_chunk.create_partial_encoded_chunk(vec![2, 3, 4], vec![], &proof);
        std::thread::sleep(Duration::from_millis(ACCEPTING_SEAL_PERIOD_MS as u64 + 100));
        for partial_encoded_chunk in vec![partial_encoded_chunk1, partial_encoded_chunk2] {
            shards_manager
                .process_partial_encoded_chunk(partial_encoded_chunk, &mut chain_store, &mut rs)
                .unwrap();
        }
    }

    #[test]
    fn test_get_seal() {
        let fixture = SealsManagerTestFixture::default();
        let mut seals_manager = fixture.create_seals_manager();

        let seal_assert = |seals_manager: &mut SealsManager| {
            let seal = seals_manager
                .get_seal(
                    &fixture.mock_chunk_hash,
                    &fixture.mock_parent_hash,
                    fixture.mock_height,
                    fixture.mock_shard_id,
                )
                .unwrap();
            let demur = match seal {
                Seal::Active(demur) => demur,
                Seal::Past => panic!("Expected ActiveSealDemur"),
            };
            assert_eq!(demur.part_ords.len(), NUM_PARTS_REQUESTED_IN_SEAL);
            assert_eq!(demur.height, fixture.mock_height);
            assert_eq!(demur.chunk_producer, fixture.mock_chunk_producer);
        };

        // SealsManger::get_seal should:

        // 1. return a new seal when one does not exist
        assert!(seals_manager.active_demurs.is_empty());
        seal_assert(&mut seals_manager);
        assert_eq!(seals_manager.active_demurs.len(), 1);

        // 2. return the same seal when it is already created
        seal_assert(&mut seals_manager);
        assert_eq!(seals_manager.active_demurs.len(), 1);
    }

    #[test]
    fn test_approve_chunk() {
        let fixture = SealsManagerTestFixture::default();
        let mut seals_manager = fixture.create_seals_manager();

        // SealsManager::approve_chunk should indicate all parts were retrieved and
        // move the seal into the past seals map.
        fixture.create_seal(&mut seals_manager);
        seals_manager.approve_chunk(fixture.mock_height, &fixture.mock_chunk_hash);
        assert!(seals_manager.active_demurs.is_empty());
        assert!(seals_manager.should_trust_chunk_producer(&fixture.mock_chunk_producer));
        assert!(seals_manager
            .past_seals
            .get(&fixture.mock_height)
            .unwrap()
            .contains(&fixture.mock_chunk_hash));
    }

    #[test]
    fn test_track_seals() {
        let fixture = SealsManagerTestFixture::default();
        let mut seals_manager = fixture.create_seals_manager();

        // create a seal with old timestamp
        fixture.create_expired_seal(
            &mut seals_manager,
            &fixture.mock_chunk_hash,
            &fixture.mock_parent_hash,
            fixture.mock_height,
        );

        // SealsManager::track_seals should:

        // 1. mark the chunk producer as faulty if the parts were not retrieved and
        //    move the seal into the past seals map
        seals_manager.track_seals();
        assert!(!seals_manager.should_trust_chunk_producer(&fixture.mock_chunk_producer));
        assert!(seals_manager.active_demurs.is_empty());
        assert!(seals_manager
            .past_seals
            .get(&fixture.mock_height)
            .unwrap()
            .contains(&fixture.mock_chunk_hash));

        // 2. remove seals older than the USED_SEAL_HEIGHT_HORIZON
        fixture.create_expired_seal(
            &mut seals_manager,
            &fixture.mock_distant_chunk_hash,
            &fixture.mock_distant_block_hash,
            fixture.mock_height + PAST_SEAL_HEIGHT_HORIZON + 1,
        );
        seals_manager.track_seals();
        assert!(seals_manager.active_demurs.is_empty());
        assert!(seals_manager.past_seals.get(&fixture.mock_height).is_none());
    }
}<|MERGE_RESOLUTION|>--- conflicted
+++ resolved
@@ -42,12 +42,8 @@
 mod test_utils;
 mod types;
 
-<<<<<<< HEAD
-const CHUNK_REQUEST_RETRY_MS: u64 = 300;
-=======
 const CHUNK_PRODUCER_BLACKLIST_SIZE: usize = 100;
 const CHUNK_REQUEST_RETRY_MS: u64 = 100;
->>>>>>> 613953cf
 const CHUNK_REQUEST_SWITCH_TO_OTHERS_MS: u64 = 400;
 const CHUNK_REQUEST_SWITCH_TO_FULL_FETCH_MS: u64 = 3_000;
 const CHUNK_REQUEST_RETRY_MAX_MS: u64 = 100_000;
@@ -1103,7 +1099,7 @@
                     "%%% not care shard, has_all_parts && has_all_receipts prev_block_hash {} chunk_hash {:?} shard_id {}",
                     prev_block_hash,
                     chunk_hash,
-                    partial_encoded_chunk.shard_id,
+                    partial_encoded_chunk.header.inner.shard_id
                 );
                 return Ok(ProcessPartialEncodedChunkResult::HaveAllPartsAndReceipts(
                     prev_block_hash,
@@ -1133,25 +1129,21 @@
                 "%%% care shard, can reconstruct, has_all_parts && has_all_receipts prev_block_hash {} chunk_hash {:?} shard_id {}",
                 prev_block_hash,
                 chunk_hash,
-                partial_encoded_chunk.shard_id,
+                partial_encoded_chunk.header.inner.shard_id,
             );
             return Ok(ProcessPartialEncodedChunkResult::HaveAllPartsAndReceipts(prev_block_hash));
         }
 
-<<<<<<< HEAD
         if have_all_parts && have_all_receipts {
             // cares_about_shard && !can_reconstruct
             info!(
                 "%%% care shard, cannot reconstruct, has_all_parts && has_all_receipts prev_block_hash {} chunk_hash {:?} shard_id {}",
                 prev_block_hash,
                 chunk_hash,
-                partial_encoded_chunk.shard_id,
+                partial_encoded_chunk.header.inner.shard_id,
             );
         }
-        Ok(ProcessPartialEncodedChunkResult::NeedMorePartsOrReceipts(header))
-=======
         Ok(ProcessPartialEncodedChunkResult::NeedMorePartsOrReceipts(Box::new(header)))
->>>>>>> 613953cf
     }
 
     fn need_receipt(&self, prev_block_hash: &CryptoHash, shard_id: ShardId) -> bool {
@@ -1422,8 +1414,8 @@
             );
 
             if Some(&to_whom) != self.me.as_ref() {
-                let chunk_hash = partial_encoded_chunk.chunk_hash.clone();
-                let shard_id = partial_encoded_chunk.shard_id.clone();
+                let chunk_hash = partial_encoded_chunk.header.hash.clone();
+                let shard_id = partial_encoded_chunk.header.inner.shard_id;
                 self.network_adapter.do_send(NetworkRequests::PartialEncodedChunkMessage {
                     account_id: to_whom.clone(),
                     partial_encoded_chunk,
