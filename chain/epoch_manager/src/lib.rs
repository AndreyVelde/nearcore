--- conflicted
+++ resolved
@@ -236,16 +236,11 @@
             &prev_validator_kickout,
         );
         validator_kickout.extend(kickout);
-<<<<<<< HEAD
         let convert_tracker =
             |tracker: HashMap<ValidatorId, ValidatorStats>| -> HashMap<ValidatorId, (u64, u64)> {
                 tracker.into_iter().map(|(k, v)| (k, (v.produced, v.expected))).collect()
             };
         info!(
-=======
-        debug!(
-            target: "epoch_manager",
->>>>>>> 613953cf
             "All proposals: {:?}, Kickouts: {:?}, Block Tracker: {:?}, Shard Tracker: {:?}",
             all_proposals,
             validator_kickout,
