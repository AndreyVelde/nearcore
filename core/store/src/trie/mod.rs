--- conflicted
+++ resolved
@@ -582,13 +582,8 @@
                 StateChangeKind::AccountTouched { account_id }
             } else if let Ok(account_id) = KeyForAccessKey::parse_account_id_hash(&key) {
                 StateChangeKind::AccessKeyTouched { account_id }
-<<<<<<< HEAD
-            } else if let Ok(account_id) = KeyForCode::parse_account_id_hash(&key) {
-                StateChangeKind::CodeTouched { account_id }
-=======
-            } else if let Ok(account_id) = KeyForContractCode::parse_account_id(&key) {
+            } else if let Ok(account_id) = KeyForContractCode::parse_account_id_hash(&key) {
                 StateChangeKind::ContractCodeTouched { account_id }
->>>>>>> abfb5e9d
             } else {
                 continue;
             };
