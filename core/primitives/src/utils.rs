--- conflicted
+++ resolved
@@ -181,10 +181,6 @@
         key
     }
 
-<<<<<<< HEAD
-    pub fn parse_public_key(raw_key: &[u8]) -> Result<PublicKey, std::io::Error> {
-        let prefix_len = Self::estimate_prefix_len();
-=======
     pub fn parse_account_id<K: AsRef<[u8]>>(raw_key: K) -> Result<AccountId, std::io::Error> {
         let account_id_prefix =
             KeyForColumnAccountId::parse_account_id_prefix(col::ACCESS_KEY, raw_key.as_ref())?;
@@ -207,12 +203,8 @@
         })?))
     }
 
-    pub fn parse_public_key(
-        raw_key: &[u8],
-        account_id: &AccountId,
-    ) -> Result<PublicKey, std::io::Error> {
-        let prefix_len = Self::estimate_prefix_len(account_id);
->>>>>>> 9b24ae74
+    pub fn parse_public_key(raw_key: &[u8]) -> Result<PublicKey, std::io::Error> {
+        let prefix_len = Self::estimate_prefix_len();
         if raw_key.len() < prefix_len {
             return Err(std::io::Error::new(
                 std::io::ErrorKind::InvalidData,
@@ -251,10 +243,6 @@
         bytes
     }
 
-<<<<<<< HEAD
-    pub fn parse_data_key(raw_key: &[u8]) -> Result<&[u8], std::io::Error> {
-        let prefix_len = Self::estimate_len(&[]);
-=======
     pub fn parse_account_id<K: AsRef<[u8]>>(raw_key: K) -> Result<AccountId, std::io::Error> {
         let account_id_prefix =
             KeyForColumnAccountId::parse_account_id_prefix(col::ACCOUNT, raw_key.as_ref())?;
@@ -282,12 +270,8 @@
         })?))
     }
 
-    pub fn parse_data_key<'a>(
-        raw_key: &'a [u8],
-        account_id: &AccountId,
-    ) -> Result<&'a [u8], std::io::Error> {
-        let prefix_len = Self::estimate_len(account_id, &[]);
->>>>>>> 9b24ae74
+    pub fn parse_data_key(raw_key: &[u8]) -> Result<&[u8], std::io::Error> {
+        let prefix_len = Self::estimate_len(&[]);
         if raw_key.len() < prefix_len {
             return Err(std::io::Error::new(
                 std::io::ErrorKind::InvalidData,
@@ -632,74 +616,39 @@
 
     #[test]
     fn test_key_for_account_consistency() {
-<<<<<<< HEAD
-        let account_id = AccountId::from("test.account");
-        assert_eq!(
-            (KeyForAccount::new(&account_id).as_ref() as &[u8]).len(),
-            KeyForAccount::estimate_len()
-        );
-=======
         for account_id in OK_ACCOUNT_IDS.iter().map(|x| AccountId::from(*x)) {
             let key = KeyForAccount::new(&account_id);
-            assert_eq!((key.as_ref() as &[u8]).len(), KeyForAccount::estimate_len(&account_id));
+            assert_eq!((key.as_ref() as &[u8]).len(), KeyForAccount::estimate_len());
             assert_eq!(KeyForAccount::parse_account_id(&key).unwrap(), account_id);
         }
->>>>>>> 9b24ae74
     }
 
     #[test]
     fn test_key_for_access_key_consistency() {
         let public_key = PublicKey::empty(KeyType::ED25519);
-<<<<<<< HEAD
-        let key_prefix = KeyForAccessKey::get_prefix(&account_id);
-        assert_eq!((key_prefix.as_ref() as &[u8]).len(), KeyForAccessKey::estimate_prefix_len());
-        let key = KeyForAccessKey::new(&account_id, &public_key);
-        assert_eq!((key.as_ref() as &[u8]).len(), KeyForAccessKey::estimate_len(&public_key));
-        assert_eq!(KeyForAccessKey::parse_public_key(key.as_ref()).unwrap(), public_key);
-=======
         for account_id in OK_ACCOUNT_IDS.iter().map(|x| AccountId::from(*x)) {
             let key_prefix = KeyForAccessKey::get_prefix(&account_id);
             assert_eq!(
                 (key_prefix.as_ref() as &[u8]).len(),
-                KeyForAccessKey::estimate_prefix_len(&account_id)
+                KeyForAccessKey::estimate_prefix_len()
             );
             let key = KeyForAccessKey::new(&account_id, &public_key);
-            assert_eq!(
-                (key.as_ref() as &[u8]).len(),
-                KeyForAccessKey::estimate_len(&account_id, &public_key)
-            );
+            assert_eq!((key.as_ref() as &[u8]).len(), KeyForAccessKey::estimate_len(&public_key));
             assert_eq!(KeyForAccessKey::parse_account_id(&key).unwrap(), account_id);
-            assert_eq!(
-                KeyForAccessKey::parse_public_key(key.as_ref(), &account_id).unwrap(),
-                public_key
-            );
-        }
->>>>>>> 9b24ae74
+            assert_eq!(KeyForAccessKey::parse_public_key(key.as_ref()).unwrap(), public_key);
+        }
     }
 
     #[test]
     fn test_key_for_data_consistency() {
         let data_key = b"0123456789" as &[u8];
-<<<<<<< HEAD
-        let key_prefix = KeyForData::get_prefix(&account_id);
-        assert_eq!((key_prefix.as_ref() as &[u8]).len(), KeyForData::estimate_len(&[]));
-        let key = KeyForData::new(&account_id, &data_key);
-        assert_eq!((key.as_ref() as &[u8]).len(), KeyForData::estimate_len(&data_key));
-        assert_eq!(KeyForData::parse_data_key(key.as_ref()).unwrap(), data_key);
-=======
         for account_id in OK_ACCOUNT_IDS.iter().map(|x| AccountId::from(*x)) {
             let key_prefix = KeyForData::get_prefix(&account_id);
-            assert_eq!(
-                (key_prefix.as_ref() as &[u8]).len(),
-                KeyForData::estimate_len(&account_id, &[])
-            );
+            assert_eq!((key_prefix.as_ref() as &[u8]).len(), KeyForData::estimate_len(&[]));
             let key = KeyForData::new(&account_id, &data_key);
-            assert_eq!(
-                (key.as_ref() as &[u8]).len(),
-                KeyForData::estimate_len(&account_id, &data_key)
-            );
+            assert_eq!((key.as_ref() as &[u8]).len(), KeyForData::estimate_len(&data_key));
             assert_eq!(KeyForData::parse_account_id(&key).unwrap(), account_id);
-            assert_eq!(KeyForData::parse_data_key(key.as_ref(), &account_id).unwrap(), data_key);
+            assert_eq!(KeyForData::parse_data_key(key.as_ref()).unwrap(), data_key);
         }
     }
 
@@ -709,7 +658,6 @@
             let key = KeyForCode::new(&account_id);
             assert_eq!(KeyForCode::parse_account_id(&key).unwrap(), account_id);
         }
->>>>>>> 9b24ae74
     }
 
     #[test]
