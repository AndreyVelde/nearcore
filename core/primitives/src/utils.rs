--- conflicted
+++ resolved
@@ -160,17 +160,13 @@
         KeyForColumnAccountId::estimate_len(col::ACCESS_KEY) + col::ACCESS_KEY.len()
     }
 
-<<<<<<< HEAD
-    #[inline]
-    pub fn estimate_len(public_key: &PublicKey) -> usize {
-=======
     /// This is not safe and should only be used internally for iterating over access keys for reading.
     pub fn from_raw_key(key: &[u8]) -> Self {
         Self(key.to_vec())
     }
 
-    pub fn estimate_len(account_id: &AccountId, public_key: &PublicKey) -> usize {
->>>>>>> abfb5e9d
+    #[inline]
+    pub fn estimate_len(public_key: &PublicKey) -> usize {
         let serialized_public_key =
             public_key.try_to_vec().expect("Failed to serialize public key");
         Self::estimate_prefix_len() + serialized_public_key.len()
@@ -258,7 +254,13 @@
         Self::get_prefix_with_capacity(account_id, 0)
     }
 
-<<<<<<< HEAD
+    pub fn with_suffix(&self, suffix: &[u8]) -> Self {
+        let mut raw_key = Vec::with_capacity(self.0.len() + suffix.len());
+        raw_key.extend(&self.0);
+        raw_key.extend(suffix);
+        Self(raw_key)
+    }
+
     pub fn new(account_id: &AccountId, key: &[u8]) -> Self {
         let mut bytes = Self::get_prefix_with_capacity(&account_id, key.len());
         bytes.0.extend(key);
@@ -266,29 +268,6 @@
         bytes
     }
 
-    /*
-=======
-    pub fn with_suffix(&self, suffix: &[u8]) -> Self {
-        let mut raw_key = Vec::with_capacity(self.0.len() + suffix.len());
-        raw_key.extend(&self.0);
-        raw_key.extend(suffix);
-        Self(raw_key)
-    }
-
-    pub fn new(account_id: &AccountId, data: &[u8]) -> Self {
-        let mut key = Self::get_prefix_with_capacity(&account_id, data.len());
-        key.0.extend(data);
-        debug_assert_eq!(key.0.len(), Self::estimate_len(&account_id, &data));
-        key
-    }
-
-    /// Not safe, use only for genesis reads.
-    /// TODO(#2215): Remove once AccountId hashing is implemented.
-    pub fn from_raw_key(key: Vec<u8>) -> Self {
-        Self(key)
-    }
-
->>>>>>> abfb5e9d
     pub fn parse_account_id<K: AsRef<[u8]>>(raw_key: K) -> Result<AccountId, std::io::Error> {
         let account_id_prefix =
             KeyForColumnAccountId::parse_account_id_prefix(col::ACCOUNT, raw_key.as_ref())?;
