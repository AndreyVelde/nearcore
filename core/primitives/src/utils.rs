use std::cmp::max;
use std::convert::AsRef;
use std::fmt;

use borsh::{BorshDeserialize, BorshSerialize};
use byteorder::{LittleEndian, WriteBytesExt};
use chrono::{DateTime, NaiveDateTime, Utc};
use rand::distributions::Alphanumeric;
use rand::{thread_rng, Rng};
use regex::Regex;
use serde;

use lazy_static::lazy_static;
use near_crypto::PublicKey;

use crate::hash::{hash, CryptoHash};
use crate::types::{AccountId, NumSeats, NumShards};

pub const ACCOUNT_DATA_SEPARATOR: &[u8; 1] = b",";
pub const MIN_ACCOUNT_ID_LEN: usize = 2;
pub const MAX_ACCOUNT_ID_LEN: usize = 64;

/// Number of nano seconds in a second.
const NS_IN_SECOND: u64 = 1_000_000_000;

pub mod col {
    pub const ACCOUNT: &[u8] = &[0];
    pub const CODE: &[u8] = &[1];
    pub const ACCESS_KEY: &[u8] = &[2];
    pub const RECEIVED_DATA: &[u8] = &[3];
    pub const POSTPONED_RECEIPT_ID: &[u8] = &[4];
    pub const PENDING_DATA_COUNT: &[u8] = &[5];
    pub const POSTPONED_RECEIPT: &[u8] = &[6];
    pub const DELAYED_RECEIPT_INDICES: &[u8] = &[7];
    pub const DELAYED_RECEIPT: &[u8] = &[8];
}

<<<<<<< HEAD
fn key_for_column_account_id(column: &[u8], account_key: &AccountId) -> Vec<u8> {
    let account_hash = hash(account_key.as_bytes());
    let mut key = Vec::with_capacity(column.len() + account_hash.as_ref().len());
    key.extend(column);
    key.extend_from_slice(account_hash.as_ref());
    key
}
=======
#[derive(derive_more::AsRef, derive_more::Into)]
struct KeyForColumnAccountId(Vec<u8>);
>>>>>>> 6d07a2d4

impl KeyForColumnAccountId {
    pub fn estimate_len(column: &[u8], account_id: &AccountId) -> usize {
        column.len() + account_id.len()
    }

    pub fn with_capacity(column: &[u8], account_id: &AccountId, reserve_capacity: usize) -> Self {
        let mut key =
            Vec::with_capacity(Self::estimate_len(&column, &account_id) + reserve_capacity);
        key.extend(column);
        key.extend(account_id.as_bytes());
        debug_assert_eq!(key.len(), Self::estimate_len(&column, &account_id));
        Self(key)
    }
}

#[derive(derive_more::AsRef, derive_more::Into)]
#[as_ref(forward)]
pub struct KeyForAccount(Vec<u8>);

impl KeyForAccount {
    pub fn estimate_len(account_id: &AccountId) -> usize {
        KeyForColumnAccountId::estimate_len(col::ACCOUNT, account_id)
    }

    pub fn with_capacity(account_id: &AccountId, reserve_capacity: usize) -> Self {
        let key = KeyForColumnAccountId::with_capacity(col::ACCOUNT, account_id, reserve_capacity);
        debug_assert_eq!(key.0.len(), Self::estimate_len(&account_id));
        Self(key.into())
    }

    pub fn new(account_id: &AccountId) -> Self {
        Self::with_capacity(&account_id, 0)
    }
}

#[derive(derive_more::AsRef, derive_more::Into)]
#[as_ref(forward)]
pub struct KeyForAccessKey(Vec<u8>);

impl KeyForAccessKey {
    fn estimate_prefix_len(account_id: &AccountId) -> usize {
        KeyForColumnAccountId::estimate_len(col::ACCESS_KEY, account_id) + col::ACCESS_KEY.len()
    }

    pub fn estimate_len(account_id: &AccountId, public_key: &PublicKey) -> usize {
        let serialized_public_key =
            public_key.try_to_vec().expect("Failed to serialize public key");
        Self::estimate_prefix_len(account_id) + serialized_public_key.len()
    }

    pub fn get_prefix_with_capacity(account_id: &AccountId, reserved_capacity: usize) -> Self {
        let mut key: Vec<u8> = KeyForColumnAccountId::with_capacity(
            col::ACCESS_KEY,
            account_id,
            col::ACCESS_KEY.len() + reserved_capacity,
        )
        .into();
        key.extend(col::ACCESS_KEY);
        Self(key)
    }

    pub fn get_prefix(account_id: &AccountId) -> Self {
        Self::get_prefix_with_capacity(account_id, 0)
    }

    pub fn new(account_id: &AccountId, public_key: &PublicKey) -> Self {
        let serialized_public_key =
            public_key.try_to_vec().expect("Failed to serialize public key");
        let mut key = Self::get_prefix_with_capacity(&account_id, serialized_public_key.len());
        key.0.extend(&serialized_public_key);
        debug_assert_eq!(key.0.len(), Self::estimate_len(&account_id, &public_key));
        key
    }

    pub fn parse_public_key(
        raw_key: &[u8],
        account_id: &AccountId,
    ) -> Result<PublicKey, std::io::Error> {
        let prefix_len = Self::estimate_prefix_len(account_id);
        if raw_key.len() < prefix_len {
            return Err(std::io::Error::new(
                std::io::ErrorKind::InvalidData,
                "raw key is too short for KeyForAccessKey",
            ));
        }
        PublicKey::try_from_slice(&raw_key[prefix_len..])
    }
}

#[derive(derive_more::AsRef, derive_more::Into)]
#[as_ref(forward)]
pub struct KeyForData(Vec<u8>);

impl KeyForData {
    pub fn estimate_len(account_id: &AccountId, data: &[u8]) -> usize {
        KeyForAccount::estimate_len(&account_id) + ACCOUNT_DATA_SEPARATOR.len() + data.len()
    }

    pub fn get_prefix_with_capacity(account_id: &AccountId, reserved_capacity: usize) -> Self {
        let mut prefix: Vec<u8> = KeyForAccount::with_capacity(
            account_id,
            ACCOUNT_DATA_SEPARATOR.len() + reserved_capacity,
        )
        .into();
        prefix.extend(ACCOUNT_DATA_SEPARATOR);
        Self(prefix)
    }

    pub fn get_prefix(account_id: &AccountId) -> Self {
        Self::get_prefix_with_capacity(account_id, 0)
    }

    pub fn new(account_id: &AccountId, data: &[u8]) -> Self {
        let mut key = Self::get_prefix_with_capacity(&account_id, data.len());
        key.0.extend(data);
        debug_assert_eq!(key.0.len(), Self::estimate_len(&account_id, &data));
        key
    }

    pub fn parse_data_key<'a>(
        raw_key: &'a [u8],
        account_id: &AccountId,
    ) -> Result<&'a [u8], std::io::Error> {
        let prefix_len = Self::estimate_len(account_id, &[]);
        if raw_key.len() < prefix_len {
            return Err(std::io::Error::new(
                std::io::ErrorKind::InvalidData,
                "raw key is too short for KeyForData",
            ));
        }
        Ok(&raw_key[prefix_len..])
    }
}

#[derive(derive_more::AsRef, derive_more::Into)]
#[as_ref(forward)]
pub struct KeyForCode(Vec<u8>);

impl KeyForCode {
    pub fn new(account_id: &AccountId) -> Self {
        Self(KeyForColumnAccountId::with_capacity(col::CODE, account_id, 0).into())
    }
}

#[derive(derive_more::AsRef, derive_more::Into)]
#[as_ref(forward)]
pub struct KeyForReceivedData(Vec<u8>);

impl KeyForReceivedData {
    pub fn new(account_id: &AccountId, data_id: &CryptoHash) -> Self {
        let mut key: Vec<u8> = KeyForColumnAccountId::with_capacity(
            col::RECEIVED_DATA,
            account_id,
            ACCOUNT_DATA_SEPARATOR.len() + data_id.as_ref().len(),
        )
        .into();
        key.extend(ACCOUNT_DATA_SEPARATOR);
        key.extend(data_id.as_ref());
        Self(key)
    }
}

#[derive(derive_more::AsRef, derive_more::Into)]
#[as_ref(forward)]
pub struct KeyForPostponedReceiptId(Vec<u8>);

impl KeyForPostponedReceiptId {
    pub fn new(account_id: &AccountId, data_id: &CryptoHash) -> Self {
        let mut key: Vec<u8> = KeyForColumnAccountId::with_capacity(
            col::POSTPONED_RECEIPT_ID,
            account_id,
            ACCOUNT_DATA_SEPARATOR.len() + data_id.as_ref().len(),
        )
        .into();
        key.extend(ACCOUNT_DATA_SEPARATOR);
        key.extend(data_id.as_ref());
        Self(key)
    }
}

#[derive(derive_more::AsRef, derive_more::Into)]
#[as_ref(forward)]
pub struct KeyForPendingDataCount(Vec<u8>);

impl KeyForPendingDataCount {
    pub fn new(account_id: &AccountId, receipt_id: &CryptoHash) -> Self {
        let mut key: Vec<u8> = KeyForColumnAccountId::with_capacity(
            col::PENDING_DATA_COUNT,
            account_id,
            ACCOUNT_DATA_SEPARATOR.len() + receipt_id.as_ref().len(),
        )
        .into();
        key.extend(ACCOUNT_DATA_SEPARATOR);
        key.extend(receipt_id.as_ref());
        Self(key)
    }
}

#[derive(derive_more::AsRef, derive_more::Into)]
#[as_ref(forward)]
pub struct KeyForPostponedReceipt(Vec<u8>);

impl KeyForPostponedReceipt {
    pub fn new(account_id: &AccountId, receipt_id: &CryptoHash) -> Self {
        let mut key: Vec<u8> = KeyForColumnAccountId::with_capacity(
            col::POSTPONED_RECEIPT,
            account_id,
            ACCOUNT_DATA_SEPARATOR.len() + receipt_id.as_ref().len(),
        )
        .into();
        key.extend(ACCOUNT_DATA_SEPARATOR);
        key.extend(receipt_id.as_ref());
        Self(key)
    }
}

#[derive(derive_more::AsRef, derive_more::Into)]
#[as_ref(forward)]
pub struct KeyForDelayedReceipt(Vec<u8>);

impl KeyForDelayedReceipt {
    pub fn new(index: u64) -> Self {
        let index_bytes = index.to_le_bytes();
        let mut key = Vec::with_capacity(col::DELAYED_RECEIPT.len() + index_bytes.len());
        key.extend(col::DELAYED_RECEIPT);
        key.extend(&index_bytes);
        Self(key)
    }
}

pub fn create_nonce_with_nonce(base: &CryptoHash, salt: u64) -> CryptoHash {
    let mut nonce: Vec<u8> = base.as_ref().to_owned();
    nonce.extend(index_to_bytes(salt));
    hash(&nonce)
}

pub fn index_to_bytes(index: u64) -> Vec<u8> {
    let mut bytes = vec![];
    bytes.write_u64::<LittleEndian>(index).expect("writing to bytes failed");
    bytes
}

lazy_static! {
    /// See NEP#0006
    static ref VALID_ACCOUNT_ID: Regex =
        Regex::new(r"^(([a-z\d]+[\-_])*[a-z\d]+\.)*([a-z\d]+[\-_])*[a-z\d]+$").unwrap();
    /// Represents a part of an account ID with a suffix of as a separator `.`.
    static ref VALID_ACCOUNT_PART_ID_WITH_TAIL_SEPARATOR: Regex =
        Regex::new(r"^([a-z\d]+[\-_])*[a-z\d]+\.$").unwrap();
    /// Represents a top level account ID.
    static ref VALID_TOP_LEVEL_ACCOUNT_ID: Regex =
        Regex::new(r"^([a-z\d]+[\-_])*[a-z\d]+$").unwrap();
}

/// const does not allow function call, so have to resort to this
pub fn system_account() -> AccountId {
    "system".to_string()
}

pub fn is_valid_account_id(account_id: &AccountId) -> bool {
    account_id.len() >= MIN_ACCOUNT_ID_LEN
        && account_id.len() <= MAX_ACCOUNT_ID_LEN
        && VALID_ACCOUNT_ID.is_match(account_id)
}

pub fn is_valid_top_level_account_id(account_id: &AccountId) -> bool {
    account_id.len() >= MIN_ACCOUNT_ID_LEN
        && account_id.len() <= MAX_ACCOUNT_ID_LEN
        && account_id != &system_account()
        && VALID_TOP_LEVEL_ACCOUNT_ID.is_match(account_id)
}

/// Returns true if the signer_id can create a direct sub-account with the given account Id.
/// It assumes the signer_id is a valid account_id
pub fn is_valid_sub_account_id(signer_id: &AccountId, sub_account_id: &AccountId) -> bool {
    if !is_valid_account_id(sub_account_id) {
        return false;
    }
    if signer_id.len() >= sub_account_id.len() {
        return false;
    }
    // Will not panic, since valid account id is utf-8 only and the length is checked above.
    // e.g. when `near` creates `aa.near`, it splits into `aa.` and `near`
    let (prefix, suffix) = sub_account_id.split_at(sub_account_id.len() - signer_id.len());
    if suffix != signer_id {
        return false;
    }
    VALID_ACCOUNT_PART_ID_WITH_TAIL_SEPARATOR.is_match(prefix)
}

/// A wrapper around Option<T> that provides native Display trait.
/// Simplifies propagating automatic Display trait on parent structs.
pub struct DisplayOption<T>(pub Option<T>);

impl<T: fmt::Display> fmt::Display for DisplayOption<T> {
    fn fmt(&self, f: &mut fmt::Formatter) -> fmt::Result {
        match self.0 {
            Some(ref v) => write!(f, "Some({})", v),
            None => write!(f, "None"),
        }
    }
}

impl<T> DisplayOption<T> {
    pub fn into(self) -> Option<T> {
        self.0
    }
}

impl<T> AsRef<Option<T>> for DisplayOption<T> {
    fn as_ref(&self) -> &Option<T> {
        &self.0
    }
}

impl<T: fmt::Display> From<Option<T>> for DisplayOption<T> {
    fn from(o: Option<T>) -> Self {
        DisplayOption(o)
    }
}

/// Macro to either return value if the result is Ok, or exit function logging error.
#[macro_export]
macro_rules! unwrap_or_return {
    ($obj: expr, $ret: expr) => {
        match $obj {
            Ok(value) => value,
            Err(err) => {
                error!(target: "client", "Unwrap error: {}", err);
                return $ret;
            }
        }
    };
    ($obj: expr) => {
        match $obj {
            Ok(value) => value,
            Err(err) => {
                error!(target: "client", "Unwrap error: {}", err);
                return;
            }
        }
    };
}

/// Macro to either return value if the result is Some, or exit function.
#[macro_export]
macro_rules! unwrap_option_or_return {
    ($obj: expr, $ret: expr) => {
        match $obj {
            Some(value) => value,
            None => {
                return $ret;
            }
        }
    };
    ($obj: expr) => {
        match $obj {
            Some(value) => value,
            None => {
                return;
            }
        }
    };
}

/// Converts timestamp in ns into DateTime UTC time.
pub fn from_timestamp(timestamp: u64) -> DateTime<Utc> {
    DateTime::from_utc(
        NaiveDateTime::from_timestamp(
            (timestamp / NS_IN_SECOND) as i64,
            (timestamp % NS_IN_SECOND) as u32,
        ),
        Utc,
    )
}

/// Converts DateTime UTC time into timestamp in ns.
pub fn to_timestamp(time: DateTime<Utc>) -> u64 {
    time.timestamp_nanos() as u64
}

/// Compute number of seats per shard for given total number of seats and number of shards.
pub fn get_num_seats_per_shard(num_shards: NumShards, num_seats: NumSeats) -> Vec<NumSeats> {
    (0..num_shards)
        .map(|i| {
            let remainder = num_seats % num_shards;
            let num = if i < remainder as u64 {
                num_seats / num_shards + 1
            } else {
                num_seats / num_shards
            };
            max(num, 1)
        })
        .collect()
}

/// Generate random string of given length
pub fn generate_random_string(len: usize) -> String {
    thread_rng().sample_iter(&Alphanumeric).take(len).collect::<String>()
}

pub struct Serializable<'a, T>(&'a T);

impl<'a, T> fmt::Display for Serializable<'a, T>
where
    T: serde::Serialize,
{
    fn fmt(&self, f: &mut fmt::Formatter<'_>) -> fmt::Result {
        write!(f, "{:?}", serde_json::to_string(&self.0).unwrap())
    }
}

/// Wrap an object that implements Serialize into another object
/// that implements Display. When used display in this object
/// it shows its json representation. It is used to display complex
/// objects using tracing.
///
/// tracing::debug!(target: "diagnostic", value=%ser(&object));
pub fn ser<'a, T>(object: &'a T) -> Serializable<'a, T>
where
    T: serde::Serialize,
{
    Serializable(object)
}

#[cfg(test)]
mod tests {
    use near_crypto::KeyType;

    use super::*;

    #[test]
    fn test_key_for_account_consistency() {
        let account_id = AccountId::from("test.account");
        assert_eq!(
            (KeyForAccount::new(&account_id).as_ref() as &[u8]).len(),
            KeyForAccount::estimate_len(&account_id)
        );
    }

    #[test]
    fn test_key_for_access_key_consistency() {
        let account_id = AccountId::from("test.account");
        let public_key = PublicKey::empty(KeyType::ED25519);
        let key_prefix = KeyForAccessKey::get_prefix(&account_id);
        assert_eq!(
            (key_prefix.as_ref() as &[u8]).len(),
            KeyForAccessKey::estimate_prefix_len(&account_id)
        );
        let key = KeyForAccessKey::new(&account_id, &public_key);
        assert_eq!(
            (key.as_ref() as &[u8]).len(),
            KeyForAccessKey::estimate_len(&account_id, &public_key)
        );
        assert_eq!(
            KeyForAccessKey::parse_public_key(key.as_ref(), &account_id).unwrap(),
            public_key
        );
    }

    #[test]
    fn test_key_for_data_consistency() {
        let account_id = AccountId::from("test.account");
        let data_key = b"0123456789" as &[u8];
        let key_prefix = KeyForData::get_prefix(&account_id);
        assert_eq!(
            (key_prefix.as_ref() as &[u8]).len(),
            KeyForData::estimate_len(&account_id, &[])
        );
        let key = KeyForData::new(&account_id, &data_key);
        assert_eq!((key.as_ref() as &[u8]).len(), KeyForData::estimate_len(&account_id, &data_key));
        assert_eq!(KeyForData::parse_data_key(key.as_ref(), &account_id).unwrap(), data_key);
    }

    #[test]
    fn test_is_valid_account_id() {
        let ok_account_ids = vec![
            "aa",
            "a-a",
            "a-aa",
            "100",
            "0o",
            "com",
            "near",
            "bowen",
            "b-o_w_e-n",
            "b.owen",
            "bro.wen",
            "a.ha",
            "a.b-a.ra",
            "system",
            "over.9000",
            "google.com",
            "illia.cheapaccounts.near",
            "0o0ooo00oo00o",
            "alex-skidanov",
            "10-4.8-2",
            "b-o_w_e-n",
            "no_lols",
            "0123456789012345678901234567890123456789012345678901234567890123",
            // Valid, but can't be created
            "near.a",
        ];
        for account_id in ok_account_ids {
            assert!(
                is_valid_account_id(&account_id.to_string()),
                "Valid account id {:?} marked invalid",
                account_id
            );
        }

        let bad_account_ids = vec![
            "a",
            "A",
            "Abc",
            "-near",
            "near-",
            "-near-",
            "near.",
            ".near",
            "near@",
            "@near",
            "неар",
            "@@@@@",
            "0__0",
            "0_-_0",
            "0_-_0",
            "..",
            "a..near",
            "nEar",
            "_bowen",
            "hello world",
            "abcdefghijklmnopqrstuvwxyz.abcdefghijklmnopqrstuvwxyz.abcdefghijklmnopqrstuvwxyz",
            "01234567890123456789012345678901234567890123456789012345678901234",
            // `@` separators are banned now
            "some-complex-address@gmail.com",
            "sub.buy_d1gitz@atata@b0-rg.c_0_m",
        ];
        for account_id in bad_account_ids {
            assert!(
                !is_valid_account_id(&account_id.to_string()),
                "Invalid account id {:?} marked valid",
                account_id
            );
        }
    }

    #[test]
    fn test_is_valid_top_level_account_id() {
        let ok_top_level_account_ids = vec![
            "aa",
            "a-a",
            "a-aa",
            "100",
            "0o",
            "com",
            "near",
            "bowen",
            "b-o_w_e-n",
            "0o0ooo00oo00o",
            "alex-skidanov",
            "b-o_w_e-n",
            "no_lols",
            "0123456789012345678901234567890123456789012345678901234567890123",
        ];
        for account_id in ok_top_level_account_ids {
            assert!(
                is_valid_top_level_account_id(&account_id.to_string()),
                "Valid top level account id {:?} marked invalid",
                account_id
            );
        }

        let bad_top_level_account_ids = vec![
            "near.a",
            "b.owen",
            "bro.wen",
            "a.ha",
            "a.b-a.ra",
            "some-complex-address@gmail.com",
            "sub.buy_d1gitz@atata@b0-rg.c_0_m",
            "over.9000",
            "google.com",
            "illia.cheapaccounts.near",
            "10-4.8-2",
            "a",
            "A",
            "Abc",
            "-near",
            "near-",
            "-near-",
            "near.",
            ".near",
            "near@",
            "@near",
            "неар",
            "@@@@@",
            "0__0",
            "0_-_0",
            "0_-_0",
            "..",
            "a..near",
            "nEar",
            "_bowen",
            "hello world",
            "abcdefghijklmnopqrstuvwxyz.abcdefghijklmnopqrstuvwxyz.abcdefghijklmnopqrstuvwxyz",
            "01234567890123456789012345678901234567890123456789012345678901234",
            // Valid regex and length, but reserved
            "system",
        ];
        for account_id in bad_top_level_account_ids {
            assert!(
                !is_valid_top_level_account_id(&account_id.to_string()),
                "Invalid top level account id {:?} marked valid",
                account_id
            );
        }
    }

    #[test]
    fn test_is_valid_sub_account_id() {
        let ok_pairs = vec![
            ("test", "a.test"),
            ("test-me", "abc.test-me"),
            ("gmail.com", "abc.gmail.com"),
            ("gmail.com", "abc-lol.gmail.com"),
            ("gmail.com", "abc_lol.gmail.com"),
            ("gmail.com", "bro-abc_lol.gmail.com"),
            ("g0", "0g.g0"),
            ("1g", "1g.1g"),
            ("5-3", "4_2.5-3"),
        ];
        for (signer_id, sub_account_id) in ok_pairs {
            assert!(
                is_valid_sub_account_id(&signer_id.to_string(), &sub_account_id.to_string()),
                "Failed to create sub-account {:?} by account {:?}",
                sub_account_id,
                signer_id
            );
        }

        let bad_pairs = vec![
            ("test", ".test"),
            ("test", "test"),
            ("test", "est"),
            ("test", ""),
            ("test", "st"),
            ("test5", "ббб"),
            ("test", "a-test"),
            ("test", "etest"),
            ("test", "a.etest"),
            ("test", "retest"),
            ("test-me", "abc-.test-me"),
            ("test-me", "Abc.test-me"),
            ("test-me", "-abc.test-me"),
            ("test-me", "a--c.test-me"),
            ("test-me", "a_-c.test-me"),
            ("test-me", "a-_c.test-me"),
            ("test-me", "_abc.test-me"),
            ("test-me", "abc_.test-me"),
            ("test-me", "..test-me"),
            ("test-me", "a..test-me"),
            ("gmail.com", "a.abc@gmail.com"),
            ("gmail.com", ".abc@gmail.com"),
            ("gmail.com", ".abc@gmail@com"),
            ("gmail.com", "abc@gmail@com"),
            ("test", "a@test"),
            ("test_me", "abc@test_me"),
            ("gmail.com", "abc@gmail.com"),
            ("gmail@com", "abc.gmail@com"),
            ("gmail.com", "abc-lol@gmail.com"),
            ("gmail@com", "abc_lol.gmail@com"),
            ("gmail@com", "bro-abc_lol.gmail@com"),
            ("gmail.com", "123456789012345678901234567890123456789012345678901234567890@gmail.com"),
            (
                "123456789012345678901234567890123456789012345678901234567890",
                "1234567890.123456789012345678901234567890123456789012345678901234567890",
            ),
            ("aa", "ъ@aa"),
            ("aa", "ъ.aa"),
        ];
        for (signer_id, sub_account_id) in bad_pairs {
            assert!(
                !is_valid_sub_account_id(&signer_id.to_string(), &sub_account_id.to_string()),
                "Invalid sub-account {:?} created by account {:?}",
                sub_account_id,
                signer_id
            );
        }
    }

    #[test]
    fn test_num_chunk_producers() {
        for num_seats in 1..50 {
            for num_shards in 1..50 {
                let assignment = get_num_seats_per_shard(num_shards, num_seats);
                assert_eq!(assignment.iter().sum::<u64>(), max(num_seats, num_shards));
            }
        }
    }
}<|MERGE_RESOLUTION|>--- conflicted
+++ resolved
@@ -13,7 +13,7 @@
 use lazy_static::lazy_static;
 use near_crypto::PublicKey;
 
-use crate::hash::{hash, CryptoHash};
+use crate::hash::{hash, CryptoHash, CRYPTO_HASH_LEN};
 use crate::types::{AccountId, NumSeats, NumShards};
 
 pub const ACCOUNT_DATA_SEPARATOR: &[u8; 1] = b",";
@@ -35,30 +35,20 @@
     pub const DELAYED_RECEIPT: &[u8] = &[8];
 }
 
-<<<<<<< HEAD
-fn key_for_column_account_id(column: &[u8], account_key: &AccountId) -> Vec<u8> {
-    let account_hash = hash(account_key.as_bytes());
-    let mut key = Vec::with_capacity(column.len() + account_hash.as_ref().len());
-    key.extend(column);
-    key.extend_from_slice(account_hash.as_ref());
-    key
-}
-=======
 #[derive(derive_more::AsRef, derive_more::Into)]
 struct KeyForColumnAccountId(Vec<u8>);
->>>>>>> 6d07a2d4
 
 impl KeyForColumnAccountId {
-    pub fn estimate_len(column: &[u8], account_id: &AccountId) -> usize {
-        column.len() + account_id.len()
+    #[inline]
+    pub fn estimate_len(column: &[u8]) -> usize {
+        column.len() + CRYPTO_HASH_LEN
     }
 
     pub fn with_capacity(column: &[u8], account_id: &AccountId, reserve_capacity: usize) -> Self {
-        let mut key =
-            Vec::with_capacity(Self::estimate_len(&column, &account_id) + reserve_capacity);
+        let mut key = Vec::with_capacity(Self::estimate_len(&column) + reserve_capacity);
         key.extend(column);
-        key.extend(account_id.as_bytes());
-        debug_assert_eq!(key.len(), Self::estimate_len(&column, &account_id));
+        key.extend(hash(account_id.as_bytes()).as_ref());
+        debug_assert_eq!(key.len(), Self::estimate_len(&column));
         Self(key)
     }
 }
@@ -68,13 +58,14 @@
 pub struct KeyForAccount(Vec<u8>);
 
 impl KeyForAccount {
-    pub fn estimate_len(account_id: &AccountId) -> usize {
-        KeyForColumnAccountId::estimate_len(col::ACCOUNT, account_id)
+    #[inline]
+    pub fn estimate_len() -> usize {
+        KeyForColumnAccountId::estimate_len(col::ACCOUNT)
     }
 
     pub fn with_capacity(account_id: &AccountId, reserve_capacity: usize) -> Self {
         let key = KeyForColumnAccountId::with_capacity(col::ACCOUNT, account_id, reserve_capacity);
-        debug_assert_eq!(key.0.len(), Self::estimate_len(&account_id));
+        debug_assert_eq!(key.0.len(), Self::estimate_len());
         Self(key.into())
     }
 
@@ -88,14 +79,16 @@
 pub struct KeyForAccessKey(Vec<u8>);
 
 impl KeyForAccessKey {
-    fn estimate_prefix_len(account_id: &AccountId) -> usize {
-        KeyForColumnAccountId::estimate_len(col::ACCESS_KEY, account_id) + col::ACCESS_KEY.len()
-    }
-
-    pub fn estimate_len(account_id: &AccountId, public_key: &PublicKey) -> usize {
+    #[inline]
+    fn estimate_prefix_len() -> usize {
+        KeyForColumnAccountId::estimate_len(col::ACCESS_KEY) + col::ACCESS_KEY.len()
+    }
+
+    #[inline]
+    pub fn estimate_len(public_key: &PublicKey) -> usize {
         let serialized_public_key =
             public_key.try_to_vec().expect("Failed to serialize public key");
-        Self::estimate_prefix_len(account_id) + serialized_public_key.len()
+        Self::estimate_prefix_len() + serialized_public_key.len()
     }
 
     pub fn get_prefix_with_capacity(account_id: &AccountId, reserved_capacity: usize) -> Self {
@@ -118,15 +111,12 @@
             public_key.try_to_vec().expect("Failed to serialize public key");
         let mut key = Self::get_prefix_with_capacity(&account_id, serialized_public_key.len());
         key.0.extend(&serialized_public_key);
-        debug_assert_eq!(key.0.len(), Self::estimate_len(&account_id, &public_key));
+        debug_assert_eq!(key.0.len(), Self::estimate_len(&public_key));
         key
     }
 
-    pub fn parse_public_key(
-        raw_key: &[u8],
-        account_id: &AccountId,
-    ) -> Result<PublicKey, std::io::Error> {
-        let prefix_len = Self::estimate_prefix_len(account_id);
+    pub fn parse_public_key(raw_key: &[u8]) -> Result<PublicKey, std::io::Error> {
+        let prefix_len = Self::estimate_prefix_len();
         if raw_key.len() < prefix_len {
             return Err(std::io::Error::new(
                 std::io::ErrorKind::InvalidData,
@@ -142,8 +132,9 @@
 pub struct KeyForData(Vec<u8>);
 
 impl KeyForData {
-    pub fn estimate_len(account_id: &AccountId, data: &[u8]) -> usize {
-        KeyForAccount::estimate_len(&account_id) + ACCOUNT_DATA_SEPARATOR.len() + data.len()
+    #[inline]
+    pub fn estimate_len(data: &[u8]) -> usize {
+        KeyForAccount::estimate_len() + ACCOUNT_DATA_SEPARATOR.len() + data.len()
     }
 
     pub fn get_prefix_with_capacity(account_id: &AccountId, reserved_capacity: usize) -> Self {
@@ -163,15 +154,12 @@
     pub fn new(account_id: &AccountId, data: &[u8]) -> Self {
         let mut key = Self::get_prefix_with_capacity(&account_id, data.len());
         key.0.extend(data);
-        debug_assert_eq!(key.0.len(), Self::estimate_len(&account_id, &data));
+        debug_assert_eq!(key.0.len(), Self::estimate_len(&data));
         key
     }
 
-    pub fn parse_data_key<'a>(
-        raw_key: &'a [u8],
-        account_id: &AccountId,
-    ) -> Result<&'a [u8], std::io::Error> {
-        let prefix_len = Self::estimate_len(account_id, &[]);
+    pub fn parse_data_key(raw_key: &[u8]) -> Result<&[u8], std::io::Error> {
+        let prefix_len = Self::estimate_len(&[]);
         if raw_key.len() < prefix_len {
             return Err(std::io::Error::new(
                 std::io::ErrorKind::InvalidData,
@@ -466,7 +454,7 @@
 /// objects using tracing.
 ///
 /// tracing::debug!(target: "diagnostic", value=%ser(&object));
-pub fn ser<'a, T>(object: &'a T) -> Serializable<'a, T>
+pub fn ser<T>(object: &T) -> Serializable<T>
 where
     T: serde::Serialize,
 {
@@ -484,7 +472,7 @@
         let account_id = AccountId::from("test.account");
         assert_eq!(
             (KeyForAccount::new(&account_id).as_ref() as &[u8]).len(),
-            KeyForAccount::estimate_len(&account_id)
+            KeyForAccount::estimate_len()
         );
     }
 
@@ -493,19 +481,10 @@
         let account_id = AccountId::from("test.account");
         let public_key = PublicKey::empty(KeyType::ED25519);
         let key_prefix = KeyForAccessKey::get_prefix(&account_id);
-        assert_eq!(
-            (key_prefix.as_ref() as &[u8]).len(),
-            KeyForAccessKey::estimate_prefix_len(&account_id)
-        );
+        assert_eq!((key_prefix.as_ref() as &[u8]).len(), KeyForAccessKey::estimate_prefix_len());
         let key = KeyForAccessKey::new(&account_id, &public_key);
-        assert_eq!(
-            (key.as_ref() as &[u8]).len(),
-            KeyForAccessKey::estimate_len(&account_id, &public_key)
-        );
-        assert_eq!(
-            KeyForAccessKey::parse_public_key(key.as_ref(), &account_id).unwrap(),
-            public_key
-        );
+        assert_eq!((key.as_ref() as &[u8]).len(), KeyForAccessKey::estimate_len(&public_key));
+        assert_eq!(KeyForAccessKey::parse_public_key(key.as_ref()).unwrap(), public_key);
     }
 
     #[test]
@@ -513,13 +492,10 @@
         let account_id = AccountId::from("test.account");
         let data_key = b"0123456789" as &[u8];
         let key_prefix = KeyForData::get_prefix(&account_id);
-        assert_eq!(
-            (key_prefix.as_ref() as &[u8]).len(),
-            KeyForData::estimate_len(&account_id, &[])
-        );
+        assert_eq!((key_prefix.as_ref() as &[u8]).len(), KeyForData::estimate_len(&[]));
         let key = KeyForData::new(&account_id, &data_key);
-        assert_eq!((key.as_ref() as &[u8]).len(), KeyForData::estimate_len(&account_id, &data_key));
-        assert_eq!(KeyForData::parse_data_key(key.as_ref(), &account_id).unwrap(), data_key);
+        assert_eq!((key.as_ref() as &[u8]).len(), KeyForData::estimate_len(&data_key));
+        assert_eq!(KeyForData::parse_data_key(key.as_ref()).unwrap(), data_key);
     }
 
     #[test]
