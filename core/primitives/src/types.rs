--- conflicted
+++ resolved
@@ -509,11 +509,7 @@
     NotEnoughStake { stake: Balance, threshold: Balance },
     /// Enough stake but is not chosen because of seat limits.
     DidNotGetASeat,
-<<<<<<< HEAD
-}
-=======
 }
 
 #[derive(PartialEq, Eq, Clone, Debug, BorshSerialize, BorshDeserialize, Serialize)]
-pub struct StateHeaderKey(pub ShardId, pub CryptoHash);
->>>>>>> 0bb789ee
+pub struct StateHeaderKey(pub ShardId, pub CryptoHash);