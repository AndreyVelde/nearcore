--- conflicted
+++ resolved
@@ -42,13 +42,9 @@
     sudo apt update
 done
 
-<<<<<<< HEAD
-sudo apt install -y python pkg-config libssl-dev build-essential cmake clang llvm valgrind
-=======
-sudo apt install -y python pkg-config libssl-dev build-essential cmake clang llvm docker.io
+sudo apt install -y python pkg-config libssl-dev build-essential cmake clang llvm valgrind docker.io
 sudo groupadd docker
 sudo usermod -aG docker $USER
->>>>>>> 73da5065
 
 curl -sSf https://sh.rustup.rs | sh -s -- -y --default-toolchain {toolchain}
 source ~/.cargo/env
